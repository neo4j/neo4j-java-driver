<differences>
    <!--4.0 drivers is not API compatible with 1.0 drivers, as a result we reset API differences from 4.0.0-->

    <difference>
        <className>org/neo4j/driver/summary/ServerInfo</className>
        <differenceType>7007</differenceType>
        <method>java.lang.String version()</method>
    </difference>

    <difference>
        <className>org/neo4j/driver/summary/ServerInfo</className>
        <differenceType>7012</differenceType>
        <method>java.lang.String protocolVersion()</method>
    </difference>

    <difference>
        <className>org/neo4j/driver/summary/ServerInfo</className>
        <differenceType>7012</differenceType>
        <method>java.lang.String agent()</method>
    </difference>

    <difference>
        <className>org/neo4j/driver/Logger</className>
        <differenceType>7012</differenceType>
        <method>void debug(java.lang.String, java.lang.Throwable)</method>
    </difference>

    <difference>
        <className>org/neo4j/driver/Logging</className>
        <differenceType>7012</differenceType>
        <method>org.neo4j.driver.Logger getLog(java.lang.Class)</method>
    </difference>

    <difference>
        <className>org/neo4j/driver/async/AsyncTransaction</className>
        <differenceType>7012</differenceType>
        <method>java.util.concurrent.CompletionStage closeAsync()</method>
    </difference>

    <difference>
        <className>org/neo4j/driver/reactive/RxTransaction</className>
        <differenceType>7012</differenceType>
        <method>org.reactivestreams.Publisher close()</method>
    </difference>

    <difference>
        <className>org/neo4j/driver/summary/ServerInfo</className>
        <differenceType>7002</differenceType>
        <method>java.lang.String version()</method>
    </difference>

    <difference>
        <className>org/neo4j/driver/Record</className>
        <differenceType>7012</differenceType>
        <method>java.lang.Iterable keys()</method>
    </difference>

    <difference>
        <className>org/neo4j/driver/Record</className>
        <differenceType>7012</differenceType>
        <method>java.lang.Iterable values()</method>
    </difference>

    <difference>
        <className>org/neo4j/driver/Session</className>
        <differenceType>7002</differenceType>
        <method>void reset()</method>
    </difference>

    <difference>
        <className>org/neo4j/driver/Config$ConfigBuilder</className>
        <differenceType>7002</differenceType>
        <method>org.neo4j.driver.Config$ConfigBuilder withRoutingFailureLimit(int)</method>
    </difference>

    <difference>
        <className>org/neo4j/driver/Config$ConfigBuilder</className>
        <differenceType>7002</differenceType>
        <method>org.neo4j.driver.Config$ConfigBuilder withRoutingRetryDelay(long, java.util.concurrent.TimeUnit)</method>
    </difference>

    <difference>
        <className>org/neo4j/driver/Config$TrustStrategy</className>
        <differenceType>7005</differenceType>
        <method>org.neo4j.driver.Config$TrustStrategy trustCustomCertificateSignedBy(java.io.File)</method>
        <to>org.neo4j.driver.Config$TrustStrategy trustCustomCertificateSignedBy(java.io.File[])</to>
    </difference>

    <difference>
        <className>org/neo4j/driver/types/Entity</className>
        <differenceType>7012</differenceType>
        <method>java.lang.String elementId()</method>
    </difference>

    <difference>
        <className>org/neo4j/driver/types/Relationship</className>
        <differenceType>7012</differenceType>
        <method>java.lang.String endNodeElementId()</method>
    </difference>

    <difference>
        <className>org/neo4j/driver/types/Relationship</className>
        <differenceType>7012</differenceType>
        <method>java.lang.String startNodeElementId()</method>
    </difference>

    <difference>
        <className>org/neo4j/driver/Result</className>
        <differenceType>7012</differenceType>
        <method>boolean isOpen()</method>
    </difference>

    <difference>
        <className>org/neo4j/driver/async/ResultCursor</className>
        <differenceType>7012</differenceType>
        <method>java.util.concurrent.CompletionStage isOpenAsync()</method>
    </difference>

    <difference>
        <className>org/neo4j/driver/reactive/RxResult</className>
        <differenceType>7012</differenceType>
        <method>org.reactivestreams.Publisher isOpen()</method>
    </difference>

    <difference>
        <className>org/neo4j/driver/Session</className>
        <differenceType>7012</differenceType>
        <method>java.lang.Object executeRead(org.neo4j.driver.TransactionCallback)</method>
    </difference>

    <difference>
        <className>org/neo4j/driver/Session</className>
        <differenceType>7012</differenceType>
        <method>java.lang.Object executeRead(org.neo4j.driver.TransactionCallback, org.neo4j.driver.TransactionConfig)</method>
    </difference>

    <difference>
        <className>org/neo4j/driver/Session</className>
        <differenceType>7012</differenceType>
        <method>void executeReadWithoutResult(java.util.function.Consumer)</method>
    </difference>

    <difference>
        <className>org/neo4j/driver/Session</className>
        <differenceType>7012</differenceType>
        <method>void executeReadWithoutResult(java.util.function.Consumer, org.neo4j.driver.TransactionConfig)</method>
    </difference>

    <difference>
        <className>org/neo4j/driver/Session</className>
        <differenceType>7012</differenceType>
        <method>java.lang.Object executeWrite(org.neo4j.driver.TransactionCallback)</method>
    </difference>

    <difference>
        <className>org/neo4j/driver/Session</className>
        <differenceType>7012</differenceType>
        <method>java.lang.Object executeWrite(org.neo4j.driver.TransactionCallback, org.neo4j.driver.TransactionConfig)</method>
    </difference>

    <difference>
        <className>org/neo4j/driver/Session</className>
        <differenceType>7012</differenceType>
        <method>void executeWriteWithoutResult(java.util.function.Consumer)</method>
    </difference>

    <difference>
        <className>org/neo4j/driver/Session</className>
        <differenceType>7012</differenceType>
        <method>void executeWriteWithoutResult(java.util.function.Consumer, org.neo4j.driver.TransactionConfig)</method>
    </difference>

    <difference>
        <className>org/neo4j/driver/async/AsyncSession</className>
        <differenceType>7012</differenceType>
        <method>java.util.concurrent.CompletionStage executeReadAsync(org.neo4j.driver.async.AsyncTransactionCallback)</method>
    </difference>

    <difference>
        <className>org/neo4j/driver/async/AsyncSession</className>
        <differenceType>7012</differenceType>
        <method>java.util.concurrent.CompletionStage executeReadAsync(org.neo4j.driver.async.AsyncTransactionCallback, org.neo4j.driver.TransactionConfig)
        </method>
    </difference>

    <difference>
        <className>org/neo4j/driver/async/AsyncSession</className>
        <differenceType>7012</differenceType>
        <method>java.util.concurrent.CompletionStage executeReadWithoutResultAsync(java.util.function.Consumer)</method>
    </difference>

    <difference>
        <className>org/neo4j/driver/async/AsyncSession</className>
        <differenceType>7012</differenceType>
        <method>java.util.concurrent.CompletionStage executeReadWithoutResultAsync(java.util.function.Consumer, org.neo4j.driver.TransactionConfig)</method>
    </difference>

    <difference>
        <className>org/neo4j/driver/async/AsyncSession</className>
        <differenceType>7012</differenceType>
        <method>java.util.concurrent.CompletionStage executeWriteAsync(org.neo4j.driver.async.AsyncTransactionCallback)</method>
    </difference>

    <difference>
        <className>org/neo4j/driver/async/AsyncSession</className>
        <differenceType>7012</differenceType>
        <method>java.util.concurrent.CompletionStage executeWriteAsync(org.neo4j.driver.async.AsyncTransactionCallback, org.neo4j.driver.TransactionConfig)
        </method>
    </difference>

    <difference>
        <className>org/neo4j/driver/async/AsyncSession</className>
        <differenceType>7012</differenceType>
        <method>java.util.concurrent.CompletionStage executeWriteWithoutResultAsync(java.util.function.Consumer)</method>
    </difference>

    <difference>
        <className>org/neo4j/driver/async/AsyncSession</className>
        <differenceType>7012</differenceType>
        <method>java.util.concurrent.CompletionStage executeWriteWithoutResultAsync(java.util.function.Consumer, org.neo4j.driver.TransactionConfig)</method>
    </difference>

    <difference>
        <className>org/neo4j/driver/reactive/RxSession</className>
        <differenceType>7012</differenceType>
        <method>org.reactivestreams.Publisher executeRead(org.neo4j.driver.reactive.RxTransactionCallback)</method>
    </difference>

    <difference>
        <className>org/neo4j/driver/reactive/RxSession</className>
        <differenceType>7012</differenceType>
        <method>org.reactivestreams.Publisher executeRead(org.neo4j.driver.reactive.RxTransactionCallback, org.neo4j.driver.TransactionConfig)</method>
    </difference>

    <difference>
        <className>org/neo4j/driver/reactive/RxSession</className>
        <differenceType>7012</differenceType>
        <method>org.reactivestreams.Publisher executeReadWithoutResult(java.util.function.Consumer)</method>
    </difference>

    <difference>
        <className>org/neo4j/driver/reactive/RxSession</className>
        <differenceType>7012</differenceType>
        <method>org.reactivestreams.Publisher executeReadWithoutResult(java.util.function.Consumer, org.neo4j.driver.TransactionConfig)</method>
    </difference>

    <difference>
        <className>org/neo4j/driver/reactive/RxSession</className>
        <differenceType>7012</differenceType>
        <method>org.reactivestreams.Publisher executeWrite(org.neo4j.driver.reactive.RxTransactionCallback)</method>
    </difference>

    <difference>
        <className>org/neo4j/driver/reactive/RxSession</className>
        <differenceType>7012</differenceType>
        <method>org.reactivestreams.Publisher executeWrite(org.neo4j.driver.reactive.RxTransactionCallback, org.neo4j.driver.TransactionConfig)</method>
    </difference>

    <difference>
        <className>org/neo4j/driver/reactive/RxSession</className>
        <differenceType>7012</differenceType>
        <method>org.reactivestreams.Publisher executeWriteWithoutResult(java.util.function.Consumer)</method>
    </difference>

    <difference>
        <className>org/neo4j/driver/reactive/RxSession</className>
        <differenceType>7012</differenceType>
        <method>org.reactivestreams.Publisher executeWriteWithoutResult(java.util.function.Consumer, org.neo4j.driver.TransactionConfig)</method>
    </difference>

    <difference>
        <className>org/neo4j/driver/async/AsyncTransaction</className>
        <differenceType>7012</differenceType>
        <method>java.util.concurrent.CompletionStage isOpenAsync()</method>
    </difference>

    <difference>
        <className>org/neo4j/driver/reactive/RxTransaction</className>
        <differenceType>7012</differenceType>
        <method>org.reactivestreams.Publisher isOpen()</method>
    </difference>

    <difference>
        <className>org/neo4j/driver/Driver</className>
        <differenceType>7012</differenceType>
        <method>org.neo4j.driver.reactive.ReactiveSession reactiveSession()</method>
    </difference>

    <difference>
        <className>org/neo4j/driver/Driver</className>
        <differenceType>7012</differenceType>
        <method>org.neo4j.driver.reactive.ReactiveSession reactiveSession(org.neo4j.driver.SessionConfig)</method>
    </difference>

    <difference>
        <className>org/neo4j/driver/reactive/RxQueryRunner</className>
        <differenceType>7012</differenceType>
        <method>org.neo4j.driver.Value parameters(org.neo4j.driver.Record)</method>
    </difference>

    <difference>
        <className>org/neo4j/driver/reactive/RxQueryRunner</className>
        <differenceType>7012</differenceType>
        <method>org.neo4j.driver.Value parameters(java.util.Map)</method>
    </difference>

    <difference>
        <className>org/neo4j/driver/Bookmark</className>
        <differenceType>7012</differenceType>
        <method>org.neo4j.driver.Bookmark from(java.lang.String)</method>
    </difference>

    <difference>
        <className>org/neo4j/driver/Bookmark</className>
        <differenceType>7012</differenceType>
        <method>java.lang.String value()</method>
    </difference>

    <difference>
        <className>org/neo4j/driver/Session</className>
        <differenceType>7012</differenceType>
        <method>java.util.Set lastBookmarks()</method>
    </difference>

    <difference>
        <className>org/neo4j/driver/async/AsyncSession</className>
        <differenceType>7012</differenceType>
        <method>java.util.Set lastBookmarks()</method>
    </difference>

    <difference>
        <className>org/neo4j/driver/exceptions/Neo4jException</className>
        <differenceType>7002</differenceType>
        <method>java.lang.String neo4jErrorCode()</method>
    </difference>

    <difference>
        <className>org/neo4j/driver/QueryRunner</className>
        <differenceType>7012</differenceType>
        <method>void close()</method>
    </difference>

    <difference>
        <className>org/neo4j/driver/AuthTokens</className>
        <differenceType>7009</differenceType>
        <method>AuthTokens()</method>
    </difference>

    <difference>
        <className>org/neo4j/driver/GraphDatabase</className>
        <differenceType>7009</differenceType>
        <method>GraphDatabase()</method>
    </difference>

    <difference>
        <className>org/neo4j/driver/Records</className>
        <differenceType>7009</differenceType>
        <method>Records()</method>
    </difference>

    <difference>
        <className>org/neo4j/driver/Values</className>
        <differenceType>7006</differenceType>
        <method>org.neo4j.driver.internal.value.BytesValue value(byte[])</method>
        <to>org.neo4j.driver.Value</to>
    </difference>

    <difference>
        <className>org/neo4j/driver/GraphDatabase</className>
        <differenceType>7002</differenceType>
        <method>org.neo4j.driver.Driver routingDriver(java.lang.Iterable, org.neo4j.driver.AuthToken, org.neo4j.driver.Config)</method>
    </difference>

    <difference>
        <className>org/neo4j/driver/AuthTokens</className>
        <differenceType>3003</differenceType>
    </difference>

    <difference>
        <className>org/neo4j/driver/GraphDatabase</className>
        <differenceType>3003</differenceType>
    </difference>

    <difference>
        <className>org/neo4j/driver/Query</className>
        <differenceType>3003</differenceType>
    </difference>

    <difference>
        <className>org/neo4j/driver/Records</className>
        <differenceType>3003</differenceType>
    </difference>

    <difference>
        <className>org/neo4j/driver/types/TypeSystem</className>
        <differenceType>7012</differenceType>
        <method>org.neo4j.driver.types.TypeSystem getDefault()</method>
    </difference>

    <difference>
        <className>org/neo4j/driver/Driver</className>
        <differenceType>7012</differenceType>
        <method>org.neo4j.driver.BaseSession session(java.lang.Class)</method>
    </difference>

    <difference>
        <className>org/neo4j/driver/Driver</className>
        <differenceType>7012</differenceType>
        <method>org.neo4j.driver.BaseSession session(java.lang.Class, org.neo4j.driver.SessionConfig)</method>
    </difference>

    <difference>
        <className>org/neo4j/driver/Driver</className>
        <differenceType>7012</differenceType>
        <method>org.neo4j.driver.ExecutableQuery executableQuery(java.lang.String)</method>
    </difference>

    <difference>
        <className>org/neo4j/driver/Driver</className>
        <differenceType>7012</differenceType>
<<<<<<< HEAD
        <method>org.neo4j.driver.BookmarkManager defaultExecuteQueryBookmarkManager()</method>
=======
        <method>org.neo4j.driver.BookmarkManager queryBookmarkManager()</method>
    </difference>

    <difference>
        <className>org/neo4j/driver/Driver</className>
        <differenceType>7002</differenceType>
        <method>org.neo4j.driver.BookmarkManager queryBookmarkManager()</method>
    </difference>

    <difference>
        <className>org/neo4j/driver/Driver</className>
        <differenceType>7012</differenceType>
        <method>org.neo4j.driver.BookmarkManager queryTaskBookmarkManager()</method>
>>>>>>> 5dc17807
    </difference>

    <difference>
        <className>org/neo4j/driver/summary/Notification</className>
        <differenceType>7012</differenceType>
        <method>java.util.Optional severityLevel()</method>
    </difference>

    <difference>
        <className>org/neo4j/driver/summary/Notification</className>
        <differenceType>7012</differenceType>
        <method>java.util.Optional rawSeverityLevel()</method>
    </difference>

    <difference>
        <className>org/neo4j/driver/summary/Notification</className>
        <differenceType>7012</differenceType>
        <method>java.util.Optional category()</method>
    </difference>

    <difference>
        <className>org/neo4j/driver/summary/Notification</className>
        <differenceType>7012</differenceType>
        <method>java.util.Optional rawCategory()</method>
    </difference>

</differences><|MERGE_RESOLUTION|>--- conflicted
+++ resolved
@@ -412,53 +412,61 @@
     <difference>
         <className>org/neo4j/driver/Driver</className>
         <differenceType>7012</differenceType>
+        <method>org.neo4j.driver.QueryTask queryTask(java.lang.String)</method>
+    </difference>
+
+    <difference>
+        <className>org/neo4j/driver/Driver</className>
+        <differenceType>7012</differenceType>
+        <method>org.neo4j.driver.BookmarkManager queryBookmarkManager()</method>
+    </difference>
+
+    <difference>
+        <className>org/neo4j/driver/Driver</className>
+        <differenceType>7002</differenceType>
+        <method>org.neo4j.driver.BookmarkManager queryBookmarkManager()</method>
+    </difference>
+
+    <difference>
+        <className>org/neo4j/driver/Driver</className>
+        <differenceType>7012</differenceType>
+        <method>org.neo4j.driver.BookmarkManager queryTaskBookmarkManager()</method>
+    </difference>
+
+    <difference>
+        <className>org/neo4j/driver/summary/Notification</className>
+        <differenceType>7012</differenceType>
+        <method>java.util.Optional severityLevel()</method>
+    </difference>
+
+    <difference>
+        <className>org/neo4j/driver/summary/Notification</className>
+        <differenceType>7012</differenceType>
+        <method>java.util.Optional rawSeverityLevel()</method>
+    </difference>
+
+    <difference>
+        <className>org/neo4j/driver/summary/Notification</className>
+        <differenceType>7012</differenceType>
+        <method>java.util.Optional category()</method>
+    </difference>
+
+    <difference>
+        <className>org/neo4j/driver/summary/Notification</className>
+        <differenceType>7012</differenceType>
+        <method>java.util.Optional rawCategory()</method>
+    </difference>
+
+    <difference>
+        <className>org/neo4j/driver/Driver</className>
+        <differenceType>7012</differenceType>
         <method>org.neo4j.driver.ExecutableQuery executableQuery(java.lang.String)</method>
     </difference>
 
     <difference>
         <className>org/neo4j/driver/Driver</className>
         <differenceType>7012</differenceType>
-<<<<<<< HEAD
         <method>org.neo4j.driver.BookmarkManager defaultExecuteQueryBookmarkManager()</method>
-=======
-        <method>org.neo4j.driver.BookmarkManager queryBookmarkManager()</method>
-    </difference>
-
-    <difference>
-        <className>org/neo4j/driver/Driver</className>
-        <differenceType>7002</differenceType>
-        <method>org.neo4j.driver.BookmarkManager queryBookmarkManager()</method>
-    </difference>
-
-    <difference>
-        <className>org/neo4j/driver/Driver</className>
-        <differenceType>7012</differenceType>
-        <method>org.neo4j.driver.BookmarkManager queryTaskBookmarkManager()</method>
->>>>>>> 5dc17807
-    </difference>
-
-    <difference>
-        <className>org/neo4j/driver/summary/Notification</className>
-        <differenceType>7012</differenceType>
-        <method>java.util.Optional severityLevel()</method>
-    </difference>
-
-    <difference>
-        <className>org/neo4j/driver/summary/Notification</className>
-        <differenceType>7012</differenceType>
-        <method>java.util.Optional rawSeverityLevel()</method>
-    </difference>
-
-    <difference>
-        <className>org/neo4j/driver/summary/Notification</className>
-        <differenceType>7012</differenceType>
-        <method>java.util.Optional category()</method>
-    </difference>
-
-    <difference>
-        <className>org/neo4j/driver/summary/Notification</className>
-        <differenceType>7012</differenceType>
-        <method>java.util.Optional rawCategory()</method>
     </difference>
 
 </differences>