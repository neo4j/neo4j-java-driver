/*
 * Copyright (c) "Neo4j"
 * Neo4j Sweden AB [http://neo4j.com]
 *
 * This file is part of Neo4j.
 *
 * Licensed under the Apache License, Version 2.0 (the "License");
 * you may not use this file except in compliance with the License.
 * You may obtain a copy of the License at
 *
 *     http://www.apache.org/licenses/LICENSE-2.0
 *
 * Unless required by applicable law or agreed to in writing, software
 * distributed under the License is distributed on an "AS IS" BASIS,
 * WITHOUT WARRANTIES OR CONDITIONS OF ANY KIND, either express or implied.
 * See the License for the specific language governing permissions and
 * limitations under the License.
 */
package org.neo4j.driver.internal.cluster;

import io.netty.util.concurrent.EventExecutorGroup;

import java.net.UnknownHostException;
import java.util.HashSet;
import java.util.List;
import java.util.Set;
import java.util.concurrent.CompletableFuture;
import java.util.concurrent.CompletionException;
import java.util.concurrent.CompletionStage;
import java.util.concurrent.TimeUnit;
import java.util.stream.Stream;

import org.neo4j.driver.Bookmark;
import org.neo4j.driver.Logger;
import org.neo4j.driver.exceptions.DiscoveryException;
import org.neo4j.driver.exceptions.FatalDiscoveryException;
import org.neo4j.driver.exceptions.SecurityException;
import org.neo4j.driver.exceptions.ServiceUnavailableException;
import org.neo4j.driver.internal.BoltServerAddress;
import org.neo4j.driver.internal.spi.Connection;
import org.neo4j.driver.internal.spi.ConnectionPool;
import org.neo4j.driver.internal.util.Futures;
import org.neo4j.driver.net.ServerAddressResolver;

import static java.lang.String.format;
import static java.util.Collections.emptySet;
import static java.util.concurrent.CompletableFuture.completedFuture;
import static java.util.stream.Collectors.toList;
import static org.neo4j.driver.internal.util.Futures.completedWithNull;
import static org.neo4j.driver.internal.util.Futures.failedFuture;

public class RediscoveryImpl implements Rediscovery
{
    private static final String NO_ROUTERS_AVAILABLE = "Could not perform discovery for database '%s'. No routing server available.";
    private static final String RECOVERABLE_ROUTING_ERROR = "Failed to update routing table with server '%s'.";
    private static final String RECOVERABLE_DISCOVERY_ERROR_WITH_SERVER = "Received a recoverable discovery error with server '%s', " +
                                                                          "will continue discovery with other routing servers if available. " +
<<<<<<< HEAD
                                                                          "Complete failure is reported separately from this entry.";
=======
                                                                          "Complete routing failures will be reported separately from this warning.";
>>>>>>> 44464bb8

    private final BoltServerAddress initialRouter;
    private final RoutingSettings settings;
    private final Logger logger;
    private final ClusterCompositionProvider provider;
    private final ServerAddressResolver resolver;
    private final EventExecutorGroup eventExecutorGroup;

    public RediscoveryImpl( BoltServerAddress initialRouter, RoutingSettings settings, ClusterCompositionProvider provider,
            EventExecutorGroup eventExecutorGroup, ServerAddressResolver resolver, Logger logger )
    {
        this.initialRouter = initialRouter;
        this.settings = settings;
        this.logger = logger;
        this.provider = provider;
        this.resolver = resolver;
        this.eventExecutorGroup = eventExecutorGroup;
    }

    /**
     * Given a database and its current routing table, and the global connection pool, use the global cluster composition provider to fetch a new
     * cluster composition, which would be used to update the routing table of the given database and global connection pool.
     *
     * @param routingTable current routing table of the given database.
     * @param connectionPool connection pool.
     * @return new cluster composition.
     */
    @Override
    public CompletionStage<ClusterComposition> lookupClusterComposition( RoutingTable routingTable, ConnectionPool connectionPool, Bookmark bookmark )
    {
        CompletableFuture<ClusterComposition> result = new CompletableFuture<>();
        // if we failed discovery, we will chain all errors into this one.
        ServiceUnavailableException baseError = new ServiceUnavailableException( String.format( NO_ROUTERS_AVAILABLE, routingTable.database().description() ) );
        lookupClusterComposition( routingTable, connectionPool, 0, 0, result, bookmark, baseError );
        return result;
    }

    private void lookupClusterComposition( RoutingTable routingTable, ConnectionPool pool,
            int failures, long previousDelay, CompletableFuture<ClusterComposition> result, Bookmark bookmark, Throwable baseError )
    {
        lookup( routingTable, pool, bookmark, baseError ).whenComplete( ( composition, completionError ) ->
        {
            Throwable error = Futures.completionExceptionCause( completionError );
            if ( error != null )
            {
                result.completeExceptionally( error );
            }
            else if ( composition != null )
            {
                result.complete( composition );
            }
            else
            {
                int newFailures = failures + 1;
                if ( newFailures >= settings.maxRoutingFailures() )
                {
                    // now we throw our saved error out
                    result.completeExceptionally( baseError );
                }
                else
                {
                    long nextDelay = Math.max( settings.retryTimeoutDelay(), previousDelay * 2 );
                    logger.info( "Unable to fetch new routing table, will try again in " + nextDelay + "ms" );
                    eventExecutorGroup.next().schedule(
                            () -> lookupClusterComposition( routingTable, pool, newFailures, nextDelay, result, bookmark, baseError ),
                            nextDelay, TimeUnit.MILLISECONDS
                    );
                }
            }
        } );
    }

    private CompletionStage<ClusterComposition> lookup( RoutingTable routingTable, ConnectionPool connectionPool, Bookmark bookmark, Throwable baseError )
    {
        CompletionStage<ClusterComposition> compositionStage;

        if ( routingTable.preferInitialRouter() )
        {
            compositionStage = lookupOnInitialRouterThenOnKnownRouters( routingTable, connectionPool, bookmark, baseError );
        }
        else
        {
            compositionStage = lookupOnKnownRoutersThenOnInitialRouter( routingTable, connectionPool, bookmark, baseError );
        }

        return compositionStage;
    }

    private CompletionStage<ClusterComposition> lookupOnKnownRoutersThenOnInitialRouter( RoutingTable routingTable, ConnectionPool connectionPool,
            Bookmark bookmark, Throwable baseError )
    {
        Set<BoltServerAddress> seenServers = new HashSet<>();
        return lookupOnKnownRouters( routingTable, connectionPool, seenServers, bookmark, baseError ).thenCompose( composition ->
        {
            if ( composition != null )
            {
                return completedFuture( composition );
            }
            return lookupOnInitialRouter( routingTable, connectionPool, seenServers, bookmark, baseError );
        } );
    }

    private CompletionStage<ClusterComposition> lookupOnInitialRouterThenOnKnownRouters( RoutingTable routingTable,
            ConnectionPool connectionPool, Bookmark bookmark, Throwable baseError )
    {
        Set<BoltServerAddress> seenServers = emptySet();
        return lookupOnInitialRouter( routingTable, connectionPool, seenServers, bookmark, baseError ).thenCompose( composition ->
        {
            if ( composition != null )
            {
                return completedFuture( composition );
            }
            return lookupOnKnownRouters( routingTable, connectionPool, new HashSet<>(), bookmark, baseError );
        } );
    }

    private CompletionStage<ClusterComposition> lookupOnKnownRouters( RoutingTable routingTable, ConnectionPool connectionPool, Set<BoltServerAddress> seenServers, Bookmark bookmark,
            Throwable baseError )
    {
        BoltServerAddress[] addresses = routingTable.routers().toArray();

        CompletableFuture<ClusterComposition> result = completedWithNull();
        for ( BoltServerAddress address : addresses )
        {
            result = result.thenCompose( composition ->
            {
                if ( composition != null )
                {
                    return completedFuture( composition );
                }
                else
                {
                    return lookupOnRouter( address, routingTable, connectionPool, bookmark, baseError )
                            .whenComplete( ( ignore, error ) -> seenServers.add( address ) );
                }
            } );
        }
        return result;
    }

    private CompletionStage<ClusterComposition> lookupOnInitialRouter( RoutingTable routingTable, ConnectionPool connectionPool, Set<BoltServerAddress> seenServers, Bookmark bookmark,
            Throwable baseError )
    {
        List<BoltServerAddress> addresses;
        try
        {
            addresses = resolve();
        }
        catch ( Throwable error )
        {
            return failedFuture( error );
        }
        addresses.removeAll( seenServers );

        CompletableFuture<ClusterComposition> result = completedWithNull();
        for ( BoltServerAddress address : addresses )
        {
            result = result.thenCompose( composition ->
            {
                if ( composition != null )
                {
                    return completedFuture( composition );
                }
                return lookupOnRouter( address, routingTable, connectionPool, bookmark, baseError );
            } );
        }
        return result;
    }

    private CompletionStage<ClusterComposition> lookupOnRouter( BoltServerAddress routerAddress,
            RoutingTable routingTable, ConnectionPool connectionPool, Bookmark bookmark, Throwable baseError )
    {
        CompletionStage<Connection> connectionStage = connectionPool.acquire( routerAddress );

        return connectionStage
                .thenCompose( connection -> provider.getClusterComposition( connection, routingTable.database(), bookmark ) )
                .handle( ( response, error ) -> {
                    Throwable cause = Futures.completionExceptionCause( error );
                    if ( cause != null )
                    {
                        return handleRoutingProcedureError( cause, routingTable, routerAddress, baseError );
                    }
                    else
                    {
                        return response;
                    }
                } );
    }

    private ClusterComposition handleRoutingProcedureError( Throwable error, RoutingTable routingTable,
            BoltServerAddress routerAddress, Throwable baseError )
    {
        if ( error instanceof SecurityException || error instanceof FatalDiscoveryException )
        {
            // auth error or routing error happened, terminate the discovery procedure immediately
            throw new CompletionException( error );
        }

        // Retriable error happened during discovery.
        DiscoveryException discoveryError = new DiscoveryException( format( RECOVERABLE_ROUTING_ERROR, routerAddress ), error );
        Futures.combineErrors( baseError, discoveryError ); // we record each failure here
        String warningMessage = format( RECOVERABLE_DISCOVERY_ERROR_WITH_SERVER, routerAddress );
        logger.warn( warningMessage );
        logger.debug( warningMessage, discoveryError );
        routingTable.forget( routerAddress );
        return null;
    }

    @Override
    public List<BoltServerAddress> resolve()
    {
        return resolver.resolve( initialRouter )
                .stream()
                .flatMap( resolved -> resolveAll( BoltServerAddress.from( resolved ) ) )
                .collect( toList() ); // collect to list to preserve the order
    }

    private Stream<BoltServerAddress> resolveAll( BoltServerAddress address )
    {
        try
        {
            return address.resolveAll().stream();
        }
        catch ( UnknownHostException e )
        {
            logger.error( "Failed to resolve address `" + address + "` to IPs due to error: " + e.getMessage(), e );
            return Stream.of( address );
        }
    }
}<|MERGE_RESOLUTION|>--- conflicted
+++ resolved
@@ -55,11 +55,7 @@
     private static final String RECOVERABLE_ROUTING_ERROR = "Failed to update routing table with server '%s'.";
     private static final String RECOVERABLE_DISCOVERY_ERROR_WITH_SERVER = "Received a recoverable discovery error with server '%s', " +
                                                                           "will continue discovery with other routing servers if available. " +
-<<<<<<< HEAD
                                                                           "Complete failure is reported separately from this entry.";
-=======
-                                                                          "Complete routing failures will be reported separately from this warning.";
->>>>>>> 44464bb8
 
     private final BoltServerAddress initialRouter;
     private final RoutingSettings settings;
