--- conflicted
+++ resolved
@@ -52,17 +52,17 @@
 import static org.neo4j.driver.internal.util.Futures.completedWithNull;
 import static org.neo4j.driver.internal.util.Futures.failedFuture;
 
+/**
+ * This class is used by all router tables to perform discovery.
+ * In other words, the methods in this class could be called by multiple threads concurrently.
+ */
 public class RediscoveryImpl implements Rediscovery
 {
     private static final String NO_ROUTERS_AVAILABLE = "Could not perform discovery for database '%s'. No routing server available.";
     private static final String RECOVERABLE_ROUTING_ERROR = "Failed to update routing table with server '%s'.";
     private static final String RECOVERABLE_DISCOVERY_ERROR_WITH_SERVER = "Received a recoverable discovery error with server '%s', " +
                                                                           "will continue discovery with other routing servers if available. " +
-<<<<<<< HEAD
-                                                                          "Complete routing failures will be reported separately from this warning.";
-=======
                                                                           "Complete failure is reported separately from this entry.";
->>>>>>> d926b85a
 
     private final BoltServerAddress initialRouter;
     private final RoutingSettings settings;
