--- conflicted
+++ resolved
@@ -32,20 +32,13 @@
 import org.neo4j.driver.internal.spi.Connection;
 import org.neo4j.driver.internal.value.NullValue;
 import org.neo4j.driver.v1.Record;
-<<<<<<< HEAD
-import org.neo4j.driver.v1.Records;
-=======
->>>>>>> 744e9ab0
 import org.neo4j.driver.v1.Statement;
 import org.neo4j.driver.v1.StatementResult;
 import org.neo4j.driver.v1.Value;
 import org.neo4j.driver.v1.exceptions.NoSuchRecordException;
 import org.neo4j.driver.v1.util.Pair;
-<<<<<<< HEAD
-=======
 
 import static java.util.Arrays.asList;
->>>>>>> 744e9ab0
 
 import static org.hamcrest.CoreMatchers.equalTo;
 import static org.hamcrest.collection.IsCollectionWithSize.hasSize;
@@ -115,11 +108,16 @@
     }
 
     @Test
-    public void singleAfterNextShouldWork()
+    public void singlePastFirstShouldFail()
     {
         // GIVEN
         StatementResult result = createResult( 2 );
         result.next();
+        result.next();
+
+
+        // THEN
+        expectedException.expect( NoSuchRecordException.class );
 
         // THEN
         result.single();
