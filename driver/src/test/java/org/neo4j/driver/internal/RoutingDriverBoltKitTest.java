--- conflicted
+++ resolved
@@ -91,11 +91,7 @@
         StubServer readServer = StubServer.start( "read_server.script", 9005 );
         URI uri = URI.create( "neo4j://127.0.0.1:9001" );
         try ( Driver driver = GraphDatabase.driver( uri, config );
-<<<<<<< HEAD
               Session session = driver.session( t -> t.withDefaultAccessMode( AccessMode.READ ) ) )
-=======
-                Session session = driver.session( AccessMode.READ ) )
->>>>>>> b57b3394
         {
             List<String> result = session.run( "MATCH (n) RETURN n.name" )
                     .list( record -> record.get( "n.name" ).asString() );
@@ -156,13 +152,8 @@
         StubServer readServer = StubServer.start( "read_server.script", 9005 );
         URI uri = URI.create( "neo4j://127.0.0.1:9001" );
         try ( Driver driver = GraphDatabase.driver( uri, config );
-<<<<<<< HEAD
               Session session = driver.session( t -> t.withDefaultAccessMode( AccessMode.READ ) );
               Transaction tx = session.beginTransaction() )
-=======
-                Session session = driver.session( AccessMode.READ );
-                Transaction tx = session.beginTransaction() )
->>>>>>> b57b3394
         {
             List<String> result = tx.run( "MATCH (n) RETURN n.name" ).list( record -> record.get( "n.name" ).asString() );
 
@@ -217,13 +208,8 @@
             // Run twice, one on each read server
             for ( int i = 0; i < 2; i++ )
             {
-<<<<<<< HEAD
                 try ( Session session = driver.session( t -> t.withDefaultAccessMode( AccessMode.READ ) );
                       Transaction tx = session.beginTransaction() )
-=======
-                try ( Session session = driver.session( AccessMode.READ );
-                        Transaction tx = session.beginTransaction() )
->>>>>>> b57b3394
                 {
                     assertThat( tx.run( "MATCH (n) RETURN n.name" ).list( record -> record.get( "n.name" ).asString() ),
                             equalTo( asList( "Bob", "Alice", "Tina" ) ) );
@@ -251,11 +237,7 @@
         assertThrows( SessionExpiredException.class, () ->
         {
             try ( Driver driver = GraphDatabase.driver( uri, config );
-<<<<<<< HEAD
                   Session session = driver.session( t -> t.withDefaultAccessMode( AccessMode.READ ) ) )
-=======
-                    Session session = driver.session( AccessMode.READ ) )
->>>>>>> b57b3394
             {
                 session.run( "MATCH (n) RETURN n.name" );
             }
@@ -278,13 +260,8 @@
         SessionExpiredException e = assertThrows( SessionExpiredException.class, () ->
         {
             try ( Driver driver = GraphDatabase.driver( uri, config );
-<<<<<<< HEAD
                   Session session = driver.session( t -> t.withDefaultAccessMode( AccessMode.READ ) );
                   Transaction tx = session.beginTransaction() )
-=======
-                    Session session = driver.session( AccessMode.READ );
-                    Transaction tx = session.beginTransaction() )
->>>>>>> b57b3394
             {
                 tx.run( "MATCH (n) RETURN n.name" );
                 tx.success();
@@ -307,11 +284,7 @@
 
         //Expect
         try ( Driver driver = GraphDatabase.driver( uri, config );
-<<<<<<< HEAD
               Session session = driver.session( t -> t.withDefaultAccessMode( AccessMode.WRITE ) ) )
-=======
-                Session session = driver.session( AccessMode.WRITE ) )
->>>>>>> b57b3394
         {
             assertThrows( SessionExpiredException.class, () -> session.run( "MATCH (n) RETURN n.name" ).consume() );
         }
@@ -334,13 +307,8 @@
         URI uri = URI.create( "neo4j://127.0.0.1:9001" );
         //Expect
         try ( Driver driver = GraphDatabase.driver( uri, config );
-<<<<<<< HEAD
               Session session = driver.session( t -> t.withDefaultAccessMode( AccessMode.WRITE ) );
               Transaction tx = session.beginTransaction() )
-=======
-                Session session = driver.session( AccessMode.WRITE );
-                Transaction tx = session.beginTransaction() )
->>>>>>> b57b3394
         {
             assertThrows( SessionExpiredException.class, () -> tx.run( "MATCH (n) RETURN n.name" ).consume() );
             tx.success();
@@ -361,11 +329,7 @@
         StubServer writeServer = StubServer.start( "write_server.script", 9007 );
         URI uri = URI.create( "neo4j://127.0.0.1:9001" );
         try ( Driver driver = GraphDatabase.driver( uri, config );
-<<<<<<< HEAD
               Session session = driver.session( t -> t.withDefaultAccessMode( AccessMode.WRITE ) ) )
-=======
-                Session session = driver.session( AccessMode.WRITE ) )
->>>>>>> b57b3394
         {
             session.run( "CREATE (n {name:'Bob'})" );
         }
@@ -423,13 +387,8 @@
         StubServer writeServer = StubServer.start( "write_server.script", 9007 );
         URI uri = URI.create( "neo4j://127.0.0.1:9001" );
         try ( Driver driver = GraphDatabase.driver( uri, config );
-<<<<<<< HEAD
               Session session = driver.session( t -> t.withDefaultAccessMode( AccessMode.WRITE ) );
               Transaction tx = session.beginTransaction() )
-=======
-                Session session = driver.session( AccessMode.WRITE );
-                Transaction tx = session.beginTransaction() )
->>>>>>> b57b3394
         {
             tx.run( "CREATE (n {name:'Bob'})" );
             tx.success();
@@ -583,13 +542,8 @@
         URI uri = URI.create( "neo4j://127.0.0.1:9001" );
         Driver driver = GraphDatabase.driver( uri, config );
         boolean failed = false;
-<<<<<<< HEAD
         try ( Session session = driver.session( t -> t.withDefaultAccessMode( AccessMode.WRITE ) );
               Transaction tx = session.beginTransaction() )
-=======
-        try ( Session session = driver.session( AccessMode.WRITE );
-                Transaction tx = session.beginTransaction() )
->>>>>>> b57b3394
         {
             tx.run( "CREATE ()" ).consume();
         }
@@ -606,19 +560,15 @@
     }
 
     @Test
-<<<<<<< HEAD
-=======
-    @SuppressWarnings( "deprecation" )
-    void shouldSendAndReceiveBookmark() throws Exception
+    void shouldSendInitialBookmark() throws Exception
     {
         StubServer router = StubServer.start( "acquire_endpoints.script", 9001 );
         StubServer writer = StubServer.start( "write_tx_with_bookmarks.script", 9007 );
 
-        try ( Driver driver = GraphDatabase.driver( "bolt+routing://127.0.0.1:9001", config );
-                Session session = driver.session() )
-        {
-            // intentionally test deprecated API
-            try ( Transaction tx = session.beginTransaction( "OldBookmark" ) )
+        try ( Driver driver = GraphDatabase.driver( "neo4j://127.0.0.1:9001", config );
+              Session session = driver.session( t -> t.withBookmarks( "OldBookmark" ) ) )
+        {
+            try ( Transaction tx = session.beginTransaction() )
             {
                 tx.run( "CREATE (n {name:'Bob'})" );
                 tx.success();
@@ -632,19 +582,13 @@
     }
 
     @Test
->>>>>>> b57b3394
-    void shouldSendInitialBookmark() throws Exception
+    void shouldUseWriteSessionModeAndInitialBookmark() throws Exception
     {
         StubServer router = StubServer.start( "acquire_endpoints.script", 9001 );
-        StubServer writer = StubServer.start( "write_tx_with_bookmarks.script", 9007 );
-
-<<<<<<< HEAD
+        StubServer writer = StubServer.start( "write_tx_with_bookmarks.script", 9008 );
+
         try ( Driver driver = GraphDatabase.driver( "neo4j://127.0.0.1:9001", config );
-              Session session = driver.session( t -> t.withBookmarks( "OldBookmark" ) ) )
-=======
-        try ( Driver driver = GraphDatabase.driver( "bolt+routing://127.0.0.1:9001", config );
-                Session session = driver.session( "OldBookmark" ) )
->>>>>>> b57b3394
+                Session session = driver.session( t -> t.withDefaultAccessMode( AccessMode.WRITE ).withBookmarks( "OldBookmark" ) ) )
         {
             try ( Transaction tx = session.beginTransaction() )
             {
@@ -660,45 +604,13 @@
     }
 
     @Test
-    void shouldUseWriteSessionModeAndInitialBookmark() throws Exception
-    {
-        StubServer router = StubServer.start( "acquire_endpoints.script", 9001 );
-        StubServer writer = StubServer.start( "write_tx_with_bookmarks.script", 9008 );
-
-<<<<<<< HEAD
-        try ( Driver driver = GraphDatabase.driver( "neo4j://127.0.0.1:9001", config );
-                Session session = driver.session( t -> t.withDefaultAccessMode( AccessMode.WRITE ).withBookmarks( "OldBookmark" ) ) )
-=======
-        try ( Driver driver = GraphDatabase.driver( "bolt+routing://127.0.0.1:9001", config );
-                Session session = driver.session( AccessMode.WRITE, "OldBookmark" ) )
->>>>>>> b57b3394
-        {
-            try ( Transaction tx = session.beginTransaction() )
-            {
-                tx.run( "CREATE (n {name:'Bob'})" );
-                tx.success();
-            }
-
-            assertEquals( "NewBookmark", session.lastBookmark() );
-        }
-
-        assertThat( router.exitStatus(), equalTo( 0 ) );
-        assertThat( writer.exitStatus(), equalTo( 0 ) );
-    }
-
-    @Test
     void shouldUseReadSessionModeAndInitialBookmark() throws Exception
     {
         StubServer router = StubServer.start( "acquire_endpoints.script", 9001 );
         StubServer writer = StubServer.start( "read_tx_with_bookmarks.script", 9005 );
 
-<<<<<<< HEAD
         try ( Driver driver = GraphDatabase.driver( "neo4j://127.0.0.1:9001", config );
               Session session = driver.session( t -> t.withDefaultAccessMode( AccessMode.READ ).withBookmarks( "OldBookmark" ) ) )
-=======
-        try ( Driver driver = GraphDatabase.driver( "bolt+routing://127.0.0.1:9001", config );
-                Session session = driver.session( AccessMode.READ, "OldBookmark" ) )
->>>>>>> b57b3394
         {
             try ( Transaction tx = session.beginTransaction() )
             {
@@ -722,13 +634,8 @@
         StubServer router = StubServer.start( "acquire_endpoints.script", 9001 );
         StubServer writer = StubServer.start( "write_read_tx_with_bookmarks.script", 9007 );
 
-<<<<<<< HEAD
         try ( Driver driver = GraphDatabase.driver( "neo4j://127.0.0.1:9001", config );
               Session session = driver.session( t -> t.withBookmarks( "BookmarkA" ) ) )
-=======
-        try ( Driver driver = GraphDatabase.driver( "bolt+routing://127.0.0.1:9001", config );
-                Session session = driver.session( "BookmarkA" ) )
->>>>>>> b57b3394
         {
             try ( Transaction tx = session.beginTransaction() )
             {
@@ -760,13 +667,8 @@
         StubServer brokenReader = StubServer.start( "dead_read_server.script", 9005 );
         StubServer reader = StubServer.start( "read_server.script", 9006 );
 
-<<<<<<< HEAD
         try ( Driver driver = newDriverWithSleeplessClock( "neo4j://127.0.0.1:9001" );
               Session session = driver.session() )
-=======
-        try ( Driver driver = newDriverWithSleeplessClock( "bolt+routing://127.0.0.1:9001" );
-                Session session = driver.session() )
->>>>>>> b57b3394
         {
             AtomicInteger invocations = new AtomicInteger();
             List<Record> records = session.readTransaction( queryWork( "MATCH (n) RETURN n.name", invocations ) );
@@ -789,13 +691,8 @@
         StubServer brokenWriter = StubServer.start( "dead_write_server.script", 9007 );
         StubServer writer = StubServer.start( "write_server.script", 9008 );
 
-<<<<<<< HEAD
         try ( Driver driver = newDriverWithSleeplessClock( "neo4j://127.0.0.1:9001" );
               Session session = driver.session() )
-=======
-        try ( Driver driver = newDriverWithSleeplessClock( "bolt+routing://127.0.0.1:9001" );
-                Session session = driver.session() )
->>>>>>> b57b3394
         {
             AtomicInteger invocations = new AtomicInteger();
             List<Record> records = session.writeTransaction( queryWork( "CREATE (n {name:'Bob'})", invocations ) );
@@ -887,13 +784,8 @@
         StubServer brokenReader1 = StubServer.start( "dead_read_server.script", 9005 );
         StubServer brokenReader2 = StubServer.start( "dead_read_server.script", 9006 );
 
-<<<<<<< HEAD
         try ( Driver driver = newDriverWithFixedRetries( "neo4j://127.0.0.1:9001", 1 );
               Session session = driver.session() )
-=======
-        try ( Driver driver = newDriverWithFixedRetries( "bolt+routing://127.0.0.1:9001", 1 );
-                Session session = driver.session() )
->>>>>>> b57b3394
         {
             AtomicInteger invocations = new AtomicInteger();
             assertThrows( SessionExpiredException.class,
@@ -915,13 +807,8 @@
         StubServer brokenWriter1 = StubServer.start( "dead_write_server.script", 9007 );
         StubServer brokenWriter2 = StubServer.start( "dead_write_server.script", 9008 );
 
-<<<<<<< HEAD
         try ( Driver driver = newDriverWithFixedRetries( "neo4j://127.0.0.1:9001", 1 );
               Session session = driver.session() )
-=======
-        try ( Driver driver = newDriverWithFixedRetries( "bolt+routing://127.0.0.1:9001", 1 );
-                Session session = driver.session() )
->>>>>>> b57b3394
         {
             AtomicInteger invocations = new AtomicInteger();
             assertThrows( SessionExpiredException.class,
@@ -945,13 +832,8 @@
         StubServer router2 = StubServer.start( "discover_servers.script", 9003 );
         StubServer reader = StubServer.start( "read_server.script", 9004 );
 
-<<<<<<< HEAD
         try ( Driver driver = newDriverWithSleeplessClock( "neo4j://127.0.0.1:9010" );
               Session session = driver.session() )
-=======
-        try ( Driver driver = newDriverWithSleeplessClock( "bolt+routing://127.0.0.1:9010" );
-                Session session = driver.session() )
->>>>>>> b57b3394
         {
             AtomicInteger invocations = new AtomicInteger();
             List<Record> records = session.readTransaction( queryWork( "MATCH (n) RETURN n.name", invocations ) );
@@ -978,13 +860,8 @@
         StubServer brokenWriter2 = StubServer.start( "dead_write_server.script", 9008 );
         StubServer writer = StubServer.start( "write_server.script", 9007 );
 
-<<<<<<< HEAD
         try ( Driver driver = newDriverWithSleeplessClock( "neo4j://127.0.0.1:9010" );
               Session session = driver.session() )
-=======
-        try ( Driver driver = newDriverWithSleeplessClock( "bolt+routing://127.0.0.1:9010" );
-                Session session = driver.session() )
->>>>>>> b57b3394
         {
             AtomicInteger invocations = new AtomicInteger();
             List<Record> records = session.writeTransaction( queryWork( "CREATE (n {name:'Bob'})", invocations ) );
@@ -1030,13 +907,8 @@
         // stub server is both a router and reader
         StubServer server = StubServer.start( "get_routing_table.script", 9001 );
 
-<<<<<<< HEAD
         try ( Driver driver = GraphDatabase.driver( "neo4j://127.0.0.1:9001", config );
               Session session = driver.session() )
-=======
-        try ( Driver driver = GraphDatabase.driver( "bolt+routing://127.0.0.1:9001", config );
-                Session session = driver.session() )
->>>>>>> b57b3394
         {
             List<Record> records = session.run( "MATCH (n) RETURN n.name AS name" ).list();
             assertEquals( 3, records.size() );
@@ -1058,7 +930,7 @@
 
         URI uri = URI.create( "neo4j://127.0.0.1:9001/?policy=my_policy&region=china" );
         try ( Driver driver = GraphDatabase.driver( uri, config );
-                Session session = driver.session() )
+              Session session = driver.session() )
         {
             List<Record> records = session.run( "MATCH (n) RETURN n.name AS name" ).list();
             assertEquals( 2, records.size() );
@@ -1079,7 +951,7 @@
 
         URI uri = URI.create( "neo4j://127.0.0.1:9001/?policy=my_policy" );
         try ( Driver driver = GraphDatabase.driver( uri, config );
-                Session session = driver.session() )
+              Session session = driver.session() )
         {
             List<Record> records = session.run( "MATCH (n) RETURN n.name" ).list();
             assertEquals( 2, records.size() );
@@ -1099,13 +971,8 @@
         StubServer router2 = StubServer.start( "discover_no_writers.script", 9004 );
         StubServer reader = StubServer.start( "read_server.script", 9003 );
 
-<<<<<<< HEAD
         try ( Driver driver = GraphDatabase.driver( "neo4j://127.0.0.1:9010", config );
               Session session = driver.session() )
-=======
-        try ( Driver driver = GraphDatabase.driver( "bolt+routing://127.0.0.1:9010", config );
-                Session session = driver.session() )
->>>>>>> b57b3394
         {
             assertEquals( asList( "Bob", "Alice", "Tina" ), readStrings( "MATCH (n) RETURN n.name", session ) );
 
@@ -1130,13 +997,8 @@
         StubServer reader = StubServer.start( "read_server.script", 9003 );
         StubServer writer = StubServer.start( "write_server.script", 9007 );
 
-<<<<<<< HEAD
         try ( Driver driver = GraphDatabase.driver( "neo4j://127.0.0.1:9010", config );
               Session session = driver.session() )
-=======
-        try ( Driver driver = GraphDatabase.driver( "bolt+routing://127.0.0.1:9010", config );
-                Session session = driver.session() )
->>>>>>> b57b3394
         {
             // start another router which knows about writes, use same address as the initial router
             router2 = StubServer.start( "acquire_endpoints.script", 9010 );
@@ -1163,13 +1025,8 @@
         StubServer reader1 = StubServer.start( "read_server.script", 9003 );
         StubServer reader2 = StubServer.start( "read_server.script", 9004 );
 
-<<<<<<< HEAD
         try ( Driver driver = GraphDatabase.driver( "neo4j://127.0.0.1:9010", config );
               Session session = driver.session( t -> t.withDefaultAccessMode( AccessMode.READ ) ) )
-=======
-        try ( Driver driver = GraphDatabase.driver( "bolt+routing://127.0.0.1:9010", config );
-                Session session = driver.session( AccessMode.READ ) )
->>>>>>> b57b3394
         {
             // returned routing table contains only one router, this should be fine and we should be able to
             // read multiple times without additional rediscovery
@@ -1200,13 +1057,8 @@
                 "neo4j:bookmark:v1:tx94", "neo4j:bookmark:v1:tx56", "neo4j:bookmark:v1:tx16",
                 "neo4j:bookmark:v1:tx68" );
 
-<<<<<<< HEAD
         try ( Driver driver = GraphDatabase.driver( "neo4j://localhost:9001", config );
               Session session = driver.session( t -> t.withBookmarks( bookmarks ) ) )
-=======
-        try ( Driver driver = GraphDatabase.driver( "bolt+routing://localhost:9001", config );
-                Session session = driver.session( bookmarks ) )
->>>>>>> b57b3394
         {
             try ( Transaction tx = session.beginTransaction() )
             {
@@ -1236,13 +1088,8 @@
         // write on writer2 should be successful
         StubServer writer2 = StubServer.start( "write_server.script", 9007 );
 
-<<<<<<< HEAD
         try ( Driver driver = newDriverWithSleeplessClock( "neo4j://localhost:9010" );
               Session session = driver.session() )
-=======
-        try ( Driver driver = newDriverWithSleeplessClock( "bolt+routing://localhost:9010" );
-                Session session = driver.session() )
->>>>>>> b57b3394
         {
             AtomicInteger invocations = new AtomicInteger();
             List<Record> records = session.writeTransaction( queryWork( "CREATE (n {name:'Bob'})", invocations ) );
@@ -1384,9 +1231,9 @@
         StubServer router3 = StubServer.start( "acquire_endpoints_v3_three_servers_and_exit.script", 9003 );
         StubServer reader = StubServer.start( "read_server_v3_read_tx.script", 9002 );
 
-        try ( Driver driver = GraphDatabase.driver( "bolt+routing://my.virtual.host:8080", config ) )
-        {
-            try ( Session session = driver.session( AccessMode.READ ) )
+        try ( Driver driver = GraphDatabase.driver( "neo4j://my.virtual.host:8080", config ) )
+        {
+            try ( Session session = driver.session( t -> t.withDefaultAccessMode( AccessMode.READ ) ) )
             {
                 List<Record> records = session.readTransaction( tx -> tx.run( "MATCH (n) RETURN n.name" ) ).list();
                 assertEquals( 3, records.size() );
