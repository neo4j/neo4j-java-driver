/**
 * Copyright (c) 2002-2016 "Neo Technology,"
 * Network Engine for Objects in Lund AB [http://neotechnology.com]
 *
 * This file is part of Neo4j.
 *
 * Licensed under the Apache License, Version 2.0 (the "License");
 * you may not use this file except in compliance with the License.
 * You may obtain a copy of the License at
 *
 *     http://www.apache.org/licenses/LICENSE-2.0
 *
 * Unless required by applicable law or agreed to in writing, software
 * distributed under the License is distributed on an "AS IS" BASIS,
 * WITHOUT WARRANTIES OR CONDITIONS OF ANY KIND, either express or implied.
 * See the License for the specific language governing permissions and
 * limitations under the License.
 */
package org.neo4j.driver.v1.integration;

import org.junit.BeforeClass;
import org.junit.Rule;
import org.junit.Test;
import org.junit.rules.TemporaryFolder;

import java.io.BufferedWriter;
import java.io.File;
import java.io.FileWriter;
import java.io.IOException;
import java.net.URI;
import java.nio.channels.SocketChannel;
import java.security.cert.X509Certificate;
import javax.net.ssl.SSLHandshakeException;

import org.neo4j.driver.internal.logging.DevNullLogger;
import org.neo4j.driver.internal.security.SecurityPlan;
import org.neo4j.driver.internal.security.TLSSocketChannel;
import org.neo4j.driver.internal.net.BoltServerAddress;
import org.neo4j.driver.v1.*;
import org.neo4j.driver.internal.util.CertificateTool;

import org.neo4j.driver.v1.util.CertificateToolTest;
import org.neo4j.driver.v1.util.Neo4jRunner;
import org.neo4j.driver.v1.util.Neo4jSettings;
import org.neo4j.driver.v1.util.TestNeo4j;

import static org.hamcrest.MatcherAssert.assertThat;
import static org.hamcrest.Matchers.containsString;
import static org.junit.Assert.assertEquals;
import static org.junit.Assert.assertFalse;
import static org.junit.Assert.assertTrue;
import static org.mockito.Mockito.atLeastOnce;
import static org.mockito.Mockito.mock;
import static org.mockito.Mockito.verify;
import static org.neo4j.driver.internal.security.TrustOnFirstUseTrustManager.fingerprint;

public class TLSSocketChannelIT
{
    @Rule
    public TestNeo4j neo4j = new TestNeo4j();

    @Rule
    public TemporaryFolder folder = new TemporaryFolder();

    @BeforeClass
    public static void setup() throws IOException, InterruptedException
    {
        /* uncomment for JSSE debugging info */
//         System.setProperty( "javax.net.debug", "all" );
    }

    @Test
    public void shouldPerformTLSHandshakeWithEmptyKnownCertsFile() throws Throwable
    {
        File knownCerts = File.createTempFile( "neo4j_known_hosts", ".tmp" );
        knownCerts.deleteOnExit();

        performTLSHandshakeUsingKnownCerts( knownCerts );
    }

<<<<<<< HEAD
    private void performTLSHandshakeUsingKnownCerts( File knownCerts ) throws Throwable
    {
        // Given
        Logger logger = mock( Logger.class );
        BoltServerAddress address = BoltServerAddress.LOCAL_DEFAULT;
        SocketChannel channel = SocketChannel.open();
        channel.connect( address.toSocketAddress() );

        // When

        SecurityPlan securityPlan = SecurityPlan.forTrustOnFirstUse( knownCerts, address, new DevNullLogger() );
        TLSSocketChannel sslChannel =
                new TLSSocketChannel( address, securityPlan, channel, logger );
        sslChannel.close();

        // Then
        verify( logger, atLeastOnce() ).debug( "~~ [CLOSED SECURE CHANNEL]" );
    }
=======
>>>>>>> e2e4574a

    @Test
    public void shouldPerformTLSHandshakeWithTrustedCert() throws Throwable
    {
        try
        {
            // Given
            BoltServerAddress address = BoltServerAddress.LOCAL_DEFAULT;
            // Create root certificate
            File rootCert = installRootCertificate();

            Logger logger = mock( Logger.class );
            SocketChannel channel = SocketChannel.open();
            channel.connect( address.toSocketAddress() );

            // When
            SecurityPlan securityPlan = SecurityPlan.forSignedCertificates( rootCert );
            TLSSocketChannel sslChannel =
<<<<<<< HEAD
                    new TLSSocketChannel( address, securityPlan, channel, logger
                    );
=======
                    new TLSSocketChannel( "localhost", 7687, channel, logger,
                            Config.TrustStrategy.trustCustomCertificateSignedBy( rootCert ) );
>>>>>>> e2e4574a
            sslChannel.close();

            // Then
            verify( logger, atLeastOnce() ).debug( "~~ [OPENING SECURE CHANNEL]" );
        }
        finally
        {
            // always restore the db default settings
            neo4j.restart();
        }
    }

    @Test
    public void shouldNotPerformTLSHandshakeWithNonSystemCert() throws Throwable
    {
        try
        {
            // Given
            // Install a root certificate unknown by the system certificate chain
            installRootCertificate();

            Logger logger = mock( Logger.class );
            SocketChannel channel = SocketChannel.open();
            channel.connect( new InetSocketAddress( "localhost", 7687 ) );

            // When
            try
            {
                TLSSocketChannel sslChannel =
                        new TLSSocketChannel( "localhost", 7687, channel, logger,
                                Config.TrustStrategy.trustSystemCertifcates() );
                sslChannel.close();
            }
            catch ( SSLHandshakeException e )
            {
                assertEquals( "General SSLEngine problem", e.getMessage() );
                assertEquals( "General SSLEngine problem", e.getCause().getMessage() );
                assertThat( e.getCause().getCause().getMessage(),
                        containsString( "unable to find valid certification path to requested target" ) );
            }
        }
        finally
        {
            // always restore the db default settings
            neo4j.restart();
        }
    }

    @Test
    public void shouldFailTLSHandshakeDueToWrongCertInKnownCertsFile() throws Throwable
    {
        // Given
        BoltServerAddress address = BoltServerAddress.LOCAL_DEFAULT;
        SocketChannel channel = SocketChannel.open();
        channel.connect( address.toSocketAddress() );
        File knownCerts = File.createTempFile( "neo4j_known_hosts", ".tmp" );
        knownCerts.deleteOnExit();

        //create a Fake Cert for the server in knownCert
        createFakeServerCertPairInKnownCerts( address, knownCerts );

        // When & Then
        SecurityPlan securityPlan = SecurityPlan.forTrustOnFirstUse( knownCerts, address, new DevNullLogger() );
        TLSSocketChannel sslChannel = null;
        try
        {
            sslChannel = new TLSSocketChannel( address, securityPlan, channel, mock( Logger.class ) );
            sslChannel.close();
        }
        catch ( SSLHandshakeException e )
        {
            assertEquals( "General SSLEngine problem", e.getMessage() );
            assertEquals( "General SSLEngine problem", e.getCause().getMessage() );
            assertTrue( e.getCause().getCause().getMessage().contains(
                    "If you trust the certificate the server uses now, simply remove the line that starts with" ) );
        }
        finally
        {
            if ( sslChannel != null )
            {
                sslChannel.close();
            }
        }
    }

<<<<<<< HEAD
    private void createFakeServerCertPairInKnownCerts( BoltServerAddress address, File knownCerts )
            throws Throwable
    {
        address = address.resolve();  // localhost -> 127.0.0.1
        String serverId = address.toString();

        X509Certificate cert = CertificateToolTest.generateSelfSignedCertificate();
        String certStr = fingerprint(cert);

        BufferedWriter writer = new BufferedWriter( new FileWriter( knownCerts, true ) );
        writer.write( serverId + "," + certStr );
        writer.newLine();
        writer.close();
    }

=======
>>>>>>> e2e4574a
    @Test
    public void shouldFailTLSHandshakeDueToServerCertNotSignedByKnownCA() throws Throwable
    {
        // Given
        neo4j.restart(
                Neo4jSettings.TEST_SETTINGS.updateWith(
                        Neo4jSettings.CERT_DIR,
                        folder.getRoot().getAbsolutePath().replace( "\\", "/" ) ) );
        SocketChannel channel = SocketChannel.open();
        channel.connect( neo4j.address().toSocketAddress() );
        File trustedCertFile = folder.newFile( "neo4j_trusted_cert.tmp" );
        X509Certificate aRandomCert = CertificateToolTest.generateSelfSignedCertificate();
        CertificateTool.saveX509Cert( aRandomCert, trustedCertFile );

        // When & Then
        SecurityPlan securityPlan = SecurityPlan.forSignedCertificates( trustedCertFile );
        TLSSocketChannel sslChannel = null;
        try
        {
<<<<<<< HEAD
            sslChannel = new TLSSocketChannel( neo4j.address(), securityPlan, channel, mock( Logger.class ) );
=======
            sslChannel = new TLSSocketChannel( "localhost", 7687, channel, mock( Logger.class ),
                    Config.TrustStrategy.trustCustomCertificateSignedBy( trustedCertFile ) );
>>>>>>> e2e4574a
            sslChannel.close();
        }
        catch ( SSLHandshakeException e )
        {
            assertEquals( "General SSLEngine problem", e.getMessage() );
            assertEquals( "General SSLEngine problem", e.getCause().getMessage() );
            assertEquals( "No trusted certificate found", e.getCause().getCause().getMessage() );
        }
        finally
        {
            if ( sslChannel != null )
            {
                sslChannel.close();
            }
        }
    }

    @Test
    public void shouldPerformTLSHandshakeWithTheSameTrustedServerCert() throws Throwable
    {
        BoltServerAddress address = BoltServerAddress.LOCAL_DEFAULT;
        Logger logger = mock( Logger.class );
        SocketChannel channel = SocketChannel.open();
        channel.connect( address.toSocketAddress() );

        // When
<<<<<<< HEAD
        URI url = URI.create( "localhost:7687" );
        SecurityPlan securityPlan = SecurityPlan.forSignedCertificates( Neo4jSettings.DEFAULT_TLS_CERT_FILE );
        TLSSocketChannel sslChannel = new TLSSocketChannel( address, securityPlan, channel, logger );
=======
        TLSSocketChannel sslChannel = new TLSSocketChannel( "localhost", 7687, channel, logger,
                Config.TrustStrategy.trustCustomCertificateSignedBy(
                        Neo4jSettings.DEFAULT_TLS_CERT_FILE ) );
>>>>>>> e2e4574a
        sslChannel.close();

        // Then
        verify( logger, atLeastOnce() ).debug( "~~ [OPENING SECURE CHANNEL]" );
    }

    @Test
    public void shouldEstablishTLSConnection() throws Throwable
    {

        Config config = Config.build().withEncryptionLevel( Config.EncryptionLevel.REQUIRED ).toConfig();

<<<<<<< HEAD
        try( Driver driver = GraphDatabase.driver( Neo4jRunner.DEFAULT_URI, config );
             Session session = driver.session() )
=======
        try ( Driver driver = GraphDatabase.driver( URI.create( Neo4jRunner.DEFAULT_URL ), config );
              Session session = driver.session() )
>>>>>>> e2e4574a
        {
            StatementResult result = session.run( "RETURN 1" );
            assertEquals( 1, result.next().get( 0 ).asInt() );
            assertFalse( result.hasNext() );
        }
    }

    @Test
    public void shouldWarnIfUsingDeprecatedTLSOption() throws Throwable
    {

        Logger logger = mock( Logger.class );
        SocketChannel channel = SocketChannel.open();
        channel.connect( new InetSocketAddress( "localhost", 7687 ) );

        // When
        TLSSocketChannel sslChannel = new TLSSocketChannel( "localhost", 7687, channel, logger,
                Config.TrustStrategy.trustSignedBy(
                        Neo4jSettings.DEFAULT_TLS_CERT_FILE ) );
        sslChannel.close();

        // Then
        verify( logger, atLeastOnce() )
                .warn( "Option `TRUST_SIGNED_CERTIFICATE` has been deprecated and will be removed " +
                       "in a future version of the driver. Please switch to use " +
                       "`TRUST_CUSTOM_CA_SIGNED_CERTIFICATES` instead." );
    }

    private void performTLSHandshakeUsingKnownCerts( File knownCerts ) throws Throwable
    {
        // Given
        Logger logger = mock( Logger.class );
        SocketChannel channel = SocketChannel.open();
        channel.connect( new InetSocketAddress( "localhost", 7687 ) );

        // When
        TLSSocketChannel sslChannel =
                new TLSSocketChannel( "localhost", 7687, channel, logger,
                        Config.TrustStrategy.trustOnFirstUse( knownCerts ) );
        sslChannel.close();

        // Then
        verify( logger, atLeastOnce() ).debug( "TLS connection closed" );
    }

    private File installRootCertificate() throws Exception
    {
        File rootCert = folder.newFile( "temp_root_cert.cert" );
        File rootKey = folder.newFile( "temp_root_key.key" );

        CertificateToolTest.SelfSignedCertificateGenerator
                certGenerator = new CertificateToolTest.SelfSignedCertificateGenerator();
        certGenerator.saveSelfSignedCertificate( rootCert );
        certGenerator.savePrivateKey( rootKey );

        // Generate certificate signing request and get a certificate signed by the root private key
        File cert = folder.newFile( "temp_cert.cert" );
        File key = folder.newFile( "temp_key.key" );
        CertificateToolTest.CertificateSigningRequestGenerator
                csrGenerator = new CertificateToolTest.CertificateSigningRequestGenerator();
        X509Certificate signedCert = certGenerator.sign(
                csrGenerator.certificateSigningRequest(), csrGenerator.publicKey() );
        csrGenerator.savePrivateKey( key );
        CertificateTool.saveX509Cert( signedCert, cert );

        // Give the server certs to database
        neo4j.updateEncryptionKeyAndCert( key, cert );
        return rootCert;
    }

    private void createFakeServerCertPairInKnownCerts( String host, int port, File knownCerts )
            throws Throwable
    {
        String ip = InetAddress.getByName( host ).getHostAddress(); // localhost -> 127.0.0.1
        String serverId = ip + ":" + port;

        X509Certificate cert = CertificateToolTest.generateSelfSignedCertificate();
        String certStr = fingerprint( cert );

        BufferedWriter writer = new BufferedWriter( new FileWriter( knownCerts, true ) );
        writer.write( serverId + "," + certStr );
        writer.newLine();
        writer.close();
    }

}<|MERGE_RESOLUTION|>--- conflicted
+++ resolved
@@ -27,6 +27,8 @@
 import java.io.File;
 import java.io.FileWriter;
 import java.io.IOException;
+import java.net.InetAddress;
+import java.net.InetSocketAddress;
 import java.net.URI;
 import java.nio.channels.SocketChannel;
 import java.security.cert.X509Certificate;
@@ -78,27 +80,6 @@
         performTLSHandshakeUsingKnownCerts( knownCerts );
     }
 
-<<<<<<< HEAD
-    private void performTLSHandshakeUsingKnownCerts( File knownCerts ) throws Throwable
-    {
-        // Given
-        Logger logger = mock( Logger.class );
-        BoltServerAddress address = BoltServerAddress.LOCAL_DEFAULT;
-        SocketChannel channel = SocketChannel.open();
-        channel.connect( address.toSocketAddress() );
-
-        // When
-
-        SecurityPlan securityPlan = SecurityPlan.forTrustOnFirstUse( knownCerts, address, new DevNullLogger() );
-        TLSSocketChannel sslChannel =
-                new TLSSocketChannel( address, securityPlan, channel, logger );
-        sslChannel.close();
-
-        // Then
-        verify( logger, atLeastOnce() ).debug( "~~ [CLOSED SECURE CHANNEL]" );
-    }
-=======
->>>>>>> e2e4574a
 
     @Test
     public void shouldPerformTLSHandshakeWithTrustedCert() throws Throwable
@@ -108,7 +89,26 @@
             // Given
             BoltServerAddress address = BoltServerAddress.LOCAL_DEFAULT;
             // Create root certificate
-            File rootCert = installRootCertificate();
+            File rootCert = folder.newFile( "temp_root_cert.cert" );
+            File rootKey = folder.newFile( "temp_root_key.key" );
+
+            CertificateToolTest.SelfSignedCertificateGenerator
+                    certGenerator = new CertificateToolTest.SelfSignedCertificateGenerator();
+            certGenerator.saveSelfSignedCertificate( rootCert );
+            certGenerator.savePrivateKey( rootKey );
+
+            // Generate certificate signing request and get a certificate signed by the root private key
+            File cert = folder.newFile( "temp_cert.cert" );
+            File key = folder.newFile( "temp_key.key" );
+            CertificateToolTest.CertificateSigningRequestGenerator
+                    csrGenerator = new CertificateToolTest.CertificateSigningRequestGenerator();
+            X509Certificate signedCert = certGenerator.sign(
+                    csrGenerator.certificateSigningRequest(), csrGenerator.publicKey() );
+            csrGenerator.savePrivateKey( key );
+            CertificateTool.saveX509Cert( signedCert, cert );
+
+            // Give the server certs to database
+            neo4j.updateEncryptionKeyAndCert( key, cert );
 
             Logger logger = mock( Logger.class );
             SocketChannel channel = SocketChannel.open();
@@ -117,13 +117,8 @@
             // When
             SecurityPlan securityPlan = SecurityPlan.forSignedCertificates( rootCert );
             TLSSocketChannel sslChannel =
-<<<<<<< HEAD
                     new TLSSocketChannel( address, securityPlan, channel, logger
                     );
-=======
-                    new TLSSocketChannel( "localhost", 7687, channel, logger,
-                            Config.TrustStrategy.trustCustomCertificateSignedBy( rootCert ) );
->>>>>>> e2e4574a
             sslChannel.close();
 
             // Then
@@ -142,19 +137,20 @@
         try
         {
             // Given
+            BoltServerAddress address = BoltServerAddress.LOCAL_DEFAULT;
             // Install a root certificate unknown by the system certificate chain
             installRootCertificate();
 
             Logger logger = mock( Logger.class );
             SocketChannel channel = SocketChannel.open();
             channel.connect( new InetSocketAddress( "localhost", 7687 ) );
+            SecurityPlan securityPlan = SecurityPlan.forSystemCertificates();
 
             // When
             try
             {
                 TLSSocketChannel sslChannel =
-                        new TLSSocketChannel( "localhost", 7687, channel, logger,
-                                Config.TrustStrategy.trustSystemCertifcates() );
+                        new TLSSocketChannel(address, securityPlan, channel, logger);
                 sslChannel.close();
             }
             catch ( SSLHandshakeException e )
@@ -209,7 +205,6 @@
         }
     }
 
-<<<<<<< HEAD
     private void createFakeServerCertPairInKnownCerts( BoltServerAddress address, File knownCerts )
             throws Throwable
     {
@@ -225,8 +220,6 @@
         writer.close();
     }
 
-=======
->>>>>>> e2e4574a
     @Test
     public void shouldFailTLSHandshakeDueToServerCertNotSignedByKnownCA() throws Throwable
     {
@@ -246,12 +239,7 @@
         TLSSocketChannel sslChannel = null;
         try
         {
-<<<<<<< HEAD
             sslChannel = new TLSSocketChannel( neo4j.address(), securityPlan, channel, mock( Logger.class ) );
-=======
-            sslChannel = new TLSSocketChannel( "localhost", 7687, channel, mock( Logger.class ),
-                    Config.TrustStrategy.trustCustomCertificateSignedBy( trustedCertFile ) );
->>>>>>> e2e4574a
             sslChannel.close();
         }
         catch ( SSLHandshakeException e )
@@ -278,15 +266,9 @@
         channel.connect( address.toSocketAddress() );
 
         // When
-<<<<<<< HEAD
         URI url = URI.create( "localhost:7687" );
         SecurityPlan securityPlan = SecurityPlan.forSignedCertificates( Neo4jSettings.DEFAULT_TLS_CERT_FILE );
         TLSSocketChannel sslChannel = new TLSSocketChannel( address, securityPlan, channel, logger );
-=======
-        TLSSocketChannel sslChannel = new TLSSocketChannel( "localhost", 7687, channel, logger,
-                Config.TrustStrategy.trustCustomCertificateSignedBy(
-                        Neo4jSettings.DEFAULT_TLS_CERT_FILE ) );
->>>>>>> e2e4574a
         sslChannel.close();
 
         // Then
@@ -299,13 +281,8 @@
 
         Config config = Config.build().withEncryptionLevel( Config.EncryptionLevel.REQUIRED ).toConfig();
 
-<<<<<<< HEAD
         try( Driver driver = GraphDatabase.driver( Neo4jRunner.DEFAULT_URI, config );
              Session session = driver.session() )
-=======
-        try ( Driver driver = GraphDatabase.driver( URI.create( Neo4jRunner.DEFAULT_URL ), config );
-              Session session = driver.session() )
->>>>>>> e2e4574a
         {
             StatementResult result = session.run( "RETURN 1" );
             assertEquals( 1, result.next().get( 0 ).asInt() );
@@ -313,42 +290,44 @@
         }
     }
 
-    @Test
-    public void shouldWarnIfUsingDeprecatedTLSOption() throws Throwable
-    {
-
-        Logger logger = mock( Logger.class );
-        SocketChannel channel = SocketChannel.open();
-        channel.connect( new InetSocketAddress( "localhost", 7687 ) );
-
-        // When
-        TLSSocketChannel sslChannel = new TLSSocketChannel( "localhost", 7687, channel, logger,
-                Config.TrustStrategy.trustSignedBy(
-                        Neo4jSettings.DEFAULT_TLS_CERT_FILE ) );
-        sslChannel.close();
-
-        // Then
-        verify( logger, atLeastOnce() )
-                .warn( "Option `TRUST_SIGNED_CERTIFICATE` has been deprecated and will be removed " +
-                       "in a future version of the driver. Please switch to use " +
-                       "`TRUST_CUSTOM_CA_SIGNED_CERTIFICATES` instead." );
-    }
+//    @Test
+//    public void shouldWarnIfUsingDeprecatedTLSOption() throws Throwable
+//    {
+//
+//        Logger logger = mock( Logger.class );
+//        SocketChannel channel = SocketChannel.open();
+//        channel.connect( new InetSocketAddress( "localhost", 7687 ) );
+//
+//        // When
+//        TLSSocketChannel sslChannel = new TLSSocketChannel( "localhost", 7687, channel, logger,
+//                Config.TrustStrategy.trustSignedBy(
+//                        Neo4jSettings.DEFAULT_TLS_CERT_FILE ) );
+//        sslChannel.close();
+//
+//        // Then
+//        verify( logger, atLeastOnce() )
+//                .warn( "Option `TRUST_SIGNED_CERTIFICATE` has been deprecated and will be removed " +
+//                       "in a future version of the driver. Please switch to use " +
+//                       "`TRUST_CUSTOM_CA_SIGNED_CERTIFICATES` instead." );
+//    }
 
     private void performTLSHandshakeUsingKnownCerts( File knownCerts ) throws Throwable
     {
         // Given
         Logger logger = mock( Logger.class );
+        BoltServerAddress address = BoltServerAddress.LOCAL_DEFAULT;
         SocketChannel channel = SocketChannel.open();
-        channel.connect( new InetSocketAddress( "localhost", 7687 ) );
+        channel.connect( address.toSocketAddress() );
 
         // When
+
+        SecurityPlan securityPlan = SecurityPlan.forTrustOnFirstUse( knownCerts, address, new DevNullLogger() );
         TLSSocketChannel sslChannel =
-                new TLSSocketChannel( "localhost", 7687, channel, logger,
-                        Config.TrustStrategy.trustOnFirstUse( knownCerts ) );
+                new TLSSocketChannel( address, securityPlan, channel, logger );
         sslChannel.close();
 
         // Then
-        verify( logger, atLeastOnce() ).debug( "TLS connection closed" );
+        verify( logger, atLeastOnce() ).debug( "~~ [CLOSED SECURE CHANNEL]" );
     }
 
     private File installRootCertificate() throws Exception
