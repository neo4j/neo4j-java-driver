/*
 * Copyright (c) 2002-2017 "Neo Technology,"
 * Network Engine for Objects in Lund AB [http://neotechnology.com]
 *
 * This file is part of Neo4j.
 *
 * Licensed under the Apache License, Version 2.0 (the "License");
 * you may not use this file except in compliance with the License.
 * You may obtain a copy of the License at
 *
 *     http://www.apache.org/licenses/LICENSE-2.0
 *
 * Unless required by applicable law or agreed to in writing, software
 * distributed under the License is distributed on an "AS IS" BASIS,
 * WITHOUT WARRANTIES OR CONDITIONS OF ANY KIND, either express or implied.
 * See the License for the specific language governing permissions and
 * limitations under the License.
 */
package org.neo4j.docs.driver;

import org.junit.Before;
import org.junit.ClassRule;
import org.junit.Test;

import java.io.IOException;
import java.util.List;

import org.neo4j.driver.v1.Session;
import org.neo4j.driver.v1.Transaction;
import org.neo4j.driver.v1.TransactionWork;
import org.neo4j.driver.v1.Value;
import org.neo4j.driver.v1.util.StdIOCapture;
import org.neo4j.driver.v1.util.TestNeo4j;

import static java.util.Arrays.asList;
import static org.hamcrest.MatcherAssert.assertThat;
import static org.hamcrest.Matchers.containsString;
import static org.hamcrest.Matchers.equalTo;
import static org.hamcrest.Matchers.greaterThanOrEqualTo;
import static org.hamcrest.Matchers.instanceOf;
import static org.neo4j.driver.v1.Values.parameters;
import static org.neo4j.driver.v1.util.Neo4jRunner.PASSWORD;
import static org.neo4j.driver.v1.util.Neo4jRunner.USER;

public class ExamplesIT
{
    @ClassRule
    public static TestNeo4j neo4j = new TestNeo4j();

    private int readInt( final String statement, final Value parameters )
    {
        try ( Session session = neo4j.driver().session() )
        {
            return session.writeTransaction( new TransactionWork<Integer>()
            {
                @Override
                public Integer execute( Transaction tx )
                {
                    return tx.run( statement, parameters ).single().get( 0 ).asInt();
                }
            } );
        }
    }

    private int readInt( final String statement )
    {
        return readInt( statement, parameters() );
    }

    private void write( final String statement, final Value parameters )
    {
        try ( Session session = neo4j.driver().session() )
        {
            session.readTransaction( new TransactionWork<Object>()
            {
                @Override
                public Object execute( Transaction tx )
                {
                    tx.run( statement, parameters );
                    return null;
                }
            } );
        }
    }

    private void write( String statement )
    {
        write( statement, parameters() );
    }

    private void clean()
    {
        write( "MATCH (a) DETACH DELETE a" );
    }

    private int personCount( String name )
    {
        return readInt( "MATCH (a:Person {name: $name}) RETURN count(a)", parameters( "name", name ) );
    }

    @Before
    public void setUp()
    {
        clean();
    }

    @Test
    public void testShouldRunAutocommitTransactionExample()
    {
        // Given
        AutocommitTransactionExample example = new AutocommitTransactionExample( neo4j.uri().toString(), USER, PASSWORD );

        // When
        example.addPerson( "Alice" );

        // Then
        assert personCount( "Alice" ) > 0;
    }

    @Test
    public void testShouldRunBasicAuthExample()
    {
        // Given
        BasicAuthExample example = new BasicAuthExample( neo4j.uri().toString(), USER, PASSWORD );

        // Then
        assert example.canConnect();
    }

    @Test
    public void testShouldRunConfigConnectionTimeoutExample()
    {
        // Given
        ConfigConnectionTimeoutExample example =
                new ConfigConnectionTimeoutExample( neo4j.uri().toString(), USER, PASSWORD );

        // Then
        assertThat( example, instanceOf( ConfigConnectionTimeoutExample.class ) );
    }

    @Test
    public void testShouldRunConfigMaxRetryTimeExample()
    {
        // Given
        ConfigMaxRetryTimeExample example =
                new ConfigMaxRetryTimeExample( neo4j.uri().toString(), USER, PASSWORD );

        // Then
        assertThat( example, instanceOf( ConfigMaxRetryTimeExample.class ) );
    }

    @Test
    public void testShouldRunConfigTrustExample()
    {
        // Given
        ConfigTrustExample example =
                new ConfigTrustExample( neo4j.uri().toString(), USER, PASSWORD );

        // Then
        assertThat( example, instanceOf( ConfigTrustExample.class ) );
    }

    @Test
    public void testShouldRunConfigUnencryptedExample()
    {
        // Given
        ConfigUnencryptedExample example =
                new ConfigUnencryptedExample( neo4j.uri().toString(), USER, PASSWORD );

        // Then
        assertThat( example, instanceOf( ConfigUnencryptedExample.class ) );
    }

    @Test
    public void testShouldRunCypherErrorExample() throws Exception
    {
        // Given
        CypherErrorExample example =
                new CypherErrorExample( neo4j.uri().toString(), USER, PASSWORD );

        // When & Then
        StdIOCapture stdIO = new StdIOCapture();
        try ( AutoCloseable ignored = stdIO.capture() )
        {
            int employeeNumber = example.getEmployeeNumber( "Alice" );

            assertThat( employeeNumber, equalTo( -1 ) );
        }
        assertThat( stdIO.stderr(), equalTo( asList(
                "Invalid input 'L': expected 't/T' (line 1, column 3 (offset: 2))",
                "\"SELECT * FROM Employees WHERE name = $name\"",
                "   ^" ) ) );
    }

    @Test
    public void testShouldRunDriverLifecycleExample()
    {
        // Given
        DriverLifecycleExample example =
                new DriverLifecycleExample( neo4j.uri().toString(), USER, PASSWORD );

        // Then
        assertThat( example, instanceOf( DriverLifecycleExample.class ) );
    }

    @Test
    public void testShouldRunHelloWorldExample() throws Exception
    {
        // Given
<<<<<<< HEAD
        HelloWorldExample greeter = new HelloWorldExample( neo4j.uri().toString(), TestNeo4j.USER, TestNeo4j.PASSWORD );
=======
        HelloWorld greeter = new HelloWorld( neo4j.uri().toString(), USER, PASSWORD );
>>>>>>> 7988061c

        // When
        StdIOCapture stdIO = new StdIOCapture();

        try ( AutoCloseable ignored = stdIO.capture() )
        {
            greeter.printGreeting( "hello, world" );
        }

        // Then
        assertThat( stdIO.stdout().size(), equalTo( 1 ) );
        assertThat( stdIO.stdout().get( 0 ), containsString( "hello, world" ) );
    }

    @Test
    public void testShouldRunReadWriteTransactionExample()
    {
        // Given
        ReadWriteTransactionExample example =
                new ReadWriteTransactionExample( neo4j.uri().toString(), USER, PASSWORD );

        // When
        long nodeID = example.addPerson( "Alice" );

        // Then
        assertThat( nodeID, greaterThanOrEqualTo( 0L ) );
    }

    @Test
    public void testShouldRunResultConsumeExample()
    {
        // Given
        write( "CREATE (a:Person {name: 'Alice'})" );
        write( "CREATE (a:Person {name: 'Bob'})" );
        ResultConsumeExample example =
                new ResultConsumeExample( neo4j.uri().toString(), USER, PASSWORD );

        // When
        List<String> names = example.getPeople();

        // Then
        assertThat( names, equalTo( asList( "Alice", "Bob" ) ) );
    }

    @Test
    public void testShouldRunResultRetainExample()
    {
        // Given
        write( "CREATE (a:Person {name: 'Alice'})" );
        write( "CREATE (a:Person {name: 'Bob'})" );
        ResultRetainExample example =
                new ResultRetainExample( neo4j.uri().toString(), USER, PASSWORD );

        // When
        example.addEmployees( "Acme" );

        // Then
        int employeeCount =
                readInt( "MATCH (emp:Person)-[WORKS_FOR]->(com:Company) WHERE com.name = 'Acme' RETURN count(emp)" );
        assertThat( employeeCount, equalTo( 2 ) );
    }

    @Test
    public void testShouldRunServiceUnavailableExample() throws IOException
    {
        // Given
        ServiceUnavailableExample example =
                new ServiceUnavailableExample( neo4j.uri().toString(), USER, PASSWORD );

        try
        {
            // When
            neo4j.stop();

            // Then
            assertThat( example.addItem(), equalTo( false ) );
        }
        finally
        {
            neo4j.start();
        }
    }

    @Test
    public void testShouldRunSessionExample()
    {
        // Given
        SessionExample example = new SessionExample( neo4j.uri().toString(), USER, PASSWORD );

        // When
        example.doWork();

        // Then
        assertThat( example, instanceOf( SessionExample.class ) );
    }

    @Test
    public void testShouldRunTransactionFunctionExample()
    {
        // Given
        TransactionFunctionExample example =
                new TransactionFunctionExample( neo4j.uri().toString(), USER, PASSWORD );

        // When
        example.addPerson( "Alice" );

        // Then
        assert personCount( "Alice" ) > 0;
    }

}<|MERGE_RESOLUTION|>--- conflicted
+++ resolved
@@ -207,11 +207,7 @@
     public void testShouldRunHelloWorldExample() throws Exception
     {
         // Given
-<<<<<<< HEAD
-        HelloWorldExample greeter = new HelloWorldExample( neo4j.uri().toString(), TestNeo4j.USER, TestNeo4j.PASSWORD );
-=======
-        HelloWorld greeter = new HelloWorld( neo4j.uri().toString(), USER, PASSWORD );
->>>>>>> 7988061c
+        HelloWorldExample greeter = new HelloWorldExample( neo4j.uri().toString(), USER, PASSWORD );
 
         // When
         StdIOCapture stdIO = new StdIOCapture();
