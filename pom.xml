<project xmlns="http://maven.apache.org/POM/4.0.0" xmlns:xsi="http://www.w3.org/2001/XMLSchema-instance"
         xsi:schemaLocation="http://maven.apache.org/POM/4.0.0
                      http://maven.apache.org/xsd/maven-4.0.0.xsd">
  <modelVersion>4.0.0</modelVersion>

  <groupId>org.neo4j.driver</groupId>
  <artifactId>neo4j-java-driver-parent</artifactId>
  <version>5.0-SNAPSHOT</version>

  <packaging>pom</packaging>
  <name>Neo4j Java Driver Project</name>
  <description>A project for building a Java driver for the Neo4j Bolt protocol.</description>
  <url>https://github.com/neo4j/neo4j-java-driver</url>

  <properties>
    <project.build.sourceEncoding>UTF-8</project.build.sourceEncoding>
    <project.reporting.outputEncoding>UTF-8</project.reporting.outputEncoding>
    <maven.compiler.source>1.8</maven.compiler.source>
    <maven.compiler.target>1.8</maven.compiler.target>
    <maven.build.timestamp.format>'v'yyyyMMdd-HHmm</maven.build.timestamp.format>

    <bundle.name>${project.groupId}.${project.artifactId}</bundle.name>

    <rootDir>${project.basedir}</rootDir>
    <parallelizable.it.forkCount>1C</parallelizable.it.forkCount>
    <!-- All tests tagged are to be executed in parallel -->
    <parallelizable.it.tags>parallelizableIT</parallelizable.it.tags>
    <surefire.and.failsafe.version>2.22.1</surefire.and.failsafe.version>
    <!-- Skip deployment by default for everything in this project. -->
    <maven.deploy.skip>true</maven.deploy.skip>

    <!-- Versions -->
    <reactive-streams.version>1.0.3</reactive-streams.version>
    <!-- Please note that when updating this dependency -->
    <!-- (i.e. due to a security vulnerability or bug) that the -->
    <!-- corresponding server dependency also needs updating.-->
    <netty-handler.version>4.1.73.Final</netty-handler.version>
    <!-- Please note that when updating this dependency -->
    <!-- (i.e. due to a security vulnerability or bug) that the -->
    <!-- corresponding server dependency also needs updating.-->
    <reactor-bom.version>2020.0.15</reactor-bom.version>
    <rxjava.version>2.2.21</rxjava.version>
    <slf4j-api.version>1.7.35</slf4j-api.version>
    <hamcrest-junit.version>2.0.0.0</hamcrest-junit.version>
    <mockito-core.version>2.28.2</mockito-core.version>
    <junit.version>5.8.2</junit.version>
    <jarchivelib.version>1.2.0</jarchivelib.version>
    <bouncycastle-jdk15on.version>1.70</bouncycastle-jdk15on.version>
    <logback-classic.version>1.2.10</logback-classic.version>
    <jackson.version>2.13.1</jackson.version>
    <lombok.version>1.18.22</lombok.version>
<<<<<<< HEAD
    <svm.version>20.3.4</svm.version>
    <micrometer.version>1.8.1</micrometer.version>
=======
    <svm.version>21.3.1</svm.version>
>>>>>>> a68f5b83
    <!-- To be overwritten by child projects -->
    <moduleName />
  </properties>

  <modules>
    <module>driver</module>
    <module>bundle</module>
    <module>examples</module>
    <module>testkit-backend</module>
    <module>testkit-tests</module>
  </modules>

  <licenses>
    <license>
      <name>Apache License, Version 2</name>
      <url>http://www.apache.org/licenses/LICENSE-2.0</url>
    </license>
  </licenses>

  <developers>
    <developer>
      <id>neo4j</id>
      <name>The Neo4j Team</name>
      <url>http://www.neo4j.com/</url>
      <organization>Neo4j Sweden AB</organization>
      <organizationUrl>http://www.neo4j.com/</organizationUrl>
    </developer>
  </developers>

  <scm>
    <connection>scm:git:git://github.com/neo4j/neo4j-java-driver.git</connection>
    <developerConnection>scm:git:git@github.com:neo4j/neo4j-java-driver.git</developerConnection>
    <url>https://github.com/neo4j/neo4j-java-driver</url>
  </scm>

  <dependencyManagement>
    <dependencies>
      <!-- Compile dependencies -->
      <dependency>
        <groupId>org.reactivestreams</groupId>
        <artifactId>reactive-streams</artifactId>
        <version>${reactive-streams.version}</version>
      </dependency>
      <dependency>
        <groupId>io.netty</groupId>
        <artifactId>netty-handler</artifactId>
        <version>${netty-handler.version}</version>
      </dependency>
      <dependency>
        <groupId>io.projectreactor</groupId>
        <artifactId>reactor-bom</artifactId>
        <version>${reactor-bom.version}</version>
        <type>pom</type>
        <scope>import</scope>
      </dependency>

      <!--Compile dependencies only used by Examples-->
      <dependency>
        <groupId>io.reactivex.rxjava2</groupId>
        <artifactId>rxjava</artifactId>
        <version>${rxjava.version}</version>
      </dependency>

      <!-- Optional dependencies -->
      <dependency>
        <groupId>org.slf4j</groupId>
        <artifactId>slf4j-api</artifactId>
        <version>${slf4j-api.version}</version>
      </dependency>
      <dependency>
        <groupId>io.micrometer</groupId>
        <artifactId>micrometer-core</artifactId>
        <version>${micrometer.version}</version>
      </dependency>

      <!-- Test dependencies -->
      <dependency>
        <groupId>org.hamcrest</groupId>
        <artifactId>hamcrest-junit</artifactId>
        <version>${hamcrest-junit.version}</version>
        <scope>test</scope>
      </dependency>
      <dependency>
        <groupId>org.mockito</groupId>
        <artifactId>mockito-core</artifactId>
        <version>${mockito-core.version}</version>
        <scope>test</scope>
      </dependency>
      <dependency>
        <groupId>org.junit.jupiter</groupId>
        <artifactId>junit-jupiter</artifactId>
        <version>${junit.version}</version>
        <scope>test</scope>
      </dependency>
      <dependency>
        <groupId>org.rauschig</groupId>
        <artifactId>jarchivelib</artifactId>
        <version>${jarchivelib.version}</version>
        <scope>test</scope>
      </dependency>
      <dependency>
        <groupId>org.bouncycastle</groupId>
        <artifactId>bcprov-jdk15on</artifactId>
        <version>${bouncycastle-jdk15on.version}</version>
        <scope>test</scope>
      </dependency>
      <dependency>
        <groupId>org.bouncycastle</groupId>
        <artifactId>bcpkix-jdk15on</artifactId>
        <version>${bouncycastle-jdk15on.version}</version>
        <scope>test</scope>
      </dependency>
      <dependency>
        <groupId>ch.qos.logback</groupId>
        <artifactId>logback-classic</artifactId>
        <version>${logback-classic.version}</version>
        <scope>test</scope>
      </dependency>

      <!-- Testkit Backend Dependencies -->
      <dependency>
        <groupId>com.fasterxml.jackson.core</groupId>
        <artifactId>jackson-core</artifactId>
        <version>${jackson.version}</version>
      </dependency>
      <dependency>
        <groupId>com.fasterxml.jackson.core</groupId>
        <artifactId>jackson-databind</artifactId>
        <version>${jackson.version}</version>
      </dependency>
      <dependency>
        <groupId>org.projectlombok</groupId>
        <artifactId>lombok</artifactId>
        <version>${lombok.version}</version>
        <scope>provided</scope>
      </dependency>

      <!-- Graal VM -->
      <dependency>
        <groupId>org.graalvm.nativeimage</groupId>
        <artifactId>svm</artifactId>
        <version>${svm.version}</version>
        <!-- Provided scope as it is only needed for compiling the SVM substitution classes -->
        <scope>provided</scope>
      </dependency>
    </dependencies>
  </dependencyManagement>

  <profiles>
    <!-- If a revision has not been explicitly set, sort it out by looking at git metadata -->
    <profile>
      <id>determine-revision</id>
      <activation>
        <activeByDefault>false</activeByDefault>
        <property>
          <name>!build.revision</name>
        </property>
      </activation>
      <properties>
        <build.revision>${git.commit.id.abbrev}</build.revision>
      </properties>
      <build>
        <plugins>
          <plugin>
            <groupId>pl.project13.maven</groupId>
            <artifactId>git-commit-id-plugin</artifactId>
          </plugin>
        </plugins>
      </build>
    </profile>

    <profile>
      <id>java9</id>
      <activation>
        <activeByDefault>false</activeByDefault>
        <jdk>9</jdk>
      </activation>
      <properties>
        <maven.compiler.source>9</maven.compiler.source>
        <maven.compiler.target>9</maven.compiler.target>
      </properties>
    </profile>

    <!-- Disable parallel execution of integration tests with "-DsequentialITs" -->
    <profile>
      <id>sequentialIntegrationTests</id>
      <activation>
        <property>
          <name>sequentialITs</name>
        </property>
      </activation>
      <properties>
        <parallelizable.it.forkCount>1</parallelizable.it.forkCount>
      </properties>
    </profile>
  </profiles>

  <build>
    <pluginManagement>
      <plugins>
        <plugin>
          <groupId>org.codehaus.mojo</groupId>
          <artifactId>clirr-maven-plugin</artifactId>
          <version>2.8</version>
          <executions>
            <execution>
              <phase>compile</phase>
              <goals>
                <goal>check</goal>
              </goals>
            </execution>
          </executions>
        </plugin>
        <plugin>
          <groupId>pl.project13.maven</groupId>
          <artifactId>git-commit-id-plugin</artifactId>
          <version>2.2.4</version>
          <executions>
            <execution>
              <goals>
                <goal>revision</goal>
              </goals>
            </execution>
          </executions>
        </plugin>
        <plugin>
          <groupId>org.apache.maven.plugins</groupId>
          <artifactId>maven-deploy-plugin</artifactId>
          <version>2.8.2</version>
        </plugin>
        <plugin>
          <groupId>org.apache.maven.plugins</groupId>
          <artifactId>maven-source-plugin</artifactId>
          <version>3.0.1</version>
          <executions>
            <execution>
              <id>attach-sources</id>
              <goals>
                <goal>jar</goal>
              </goals>
              <configuration>
                <archive>
                  <manifestEntries>
                    <Bundle-Name>${project.name} (Source)</Bundle-Name>
                    <Bundle-SymbolicName>${bundle.name}.source</Bundle-SymbolicName>
                    <Bundle-Version>${parsedVersion.majorVersion}.${parsedVersion.minorVersion}.${parsedVersion.incrementalVersion}.${build.timestamp}</Bundle-Version>
                    <Eclipse-SourceBundle>${bundle.name};version="${parsedVersion.majorVersion}.${parsedVersion.minorVersion}.${parsedVersion.incrementalVersion}.${build.timestamp}";roots:="."</Eclipse-SourceBundle>
                  </manifestEntries>
                </archive>
              </configuration>
            </execution>
          </executions>
        </plugin>
        <plugin>
          <groupId>org.apache.maven.plugins</groupId>
          <artifactId>maven-jar-plugin</artifactId>
          <version>3.1.0</version>
        </plugin>
        <plugin>
          <groupId>org.codehaus.mojo</groupId>
          <artifactId>build-helper-maven-plugin</artifactId>
          <version>3.0.0</version>
        </plugin>
        <plugin>
          <groupId>org.apache.felix</groupId>
          <artifactId>maven-bundle-plugin</artifactId>
          <version>3.5.0</version>
          <executions>
            <execution>
              <id>bundle-manifest</id>
              <phase>process-classes</phase>
              <goals>
                <goal>manifest</goal>
              </goals>
            </execution>
          </executions>
          <configuration>
            <instructions>
              <Bundle-SymbolicName>${bundle.name}</Bundle-SymbolicName>
              <Bundle-Version>${parsedVersion.majorVersion}.${parsedVersion.minorVersion}.${parsedVersion.incrementalVersion}.${build.timestamp}</Bundle-Version>
              <_snapshot>${maven.build.timestamp}</_snapshot>
              <_versionpolicy>[$(version;==;$(@)),$(version;+;$(@)))</_versionpolicy>
              <_removeheaders>Bnd-*,Private-Package</_removeheaders>
              <_nouses>true</_nouses>
              <_include>-osgi.bnd</_include>
            </instructions>
          </configuration>
        </plugin>
        <plugin>
          <groupId>org.apache.maven.plugins</groupId>
          <artifactId>maven-shade-plugin</artifactId>
          <version>3.2.0</version>
        </plugin>
      </plugins>
    </pluginManagement>

    <plugins>
      <plugin>
        <groupId>com.mycila</groupId>
        <artifactId>license-maven-plugin</artifactId>
        <version>3.0</version>
        <configuration>
          <header>${rootDir}/build/license-header.txt</header>
          <mapping>
            <java>SLASHSTAR_STYLE</java>
          </mapping>
          <properties>
            <thisYear>2020</thisYear>
          </properties>
          <includes>
            <include>**/*.java</include>
          </includes>
        </configuration>
        <executions>
          <execution>
            <!-- always check license headers -->
            <id>check-license-header</id>
            <phase>validate</phase>
            <goals>
              <goal>check</goal>
            </goals>
          </execution>
          <!-- also available: `mvn license:[cmd]` where cmd could be one of `check`, `format`, or `delete`-->
        </executions>
      </plugin>
      <plugin>
        <groupId>org.apache.maven.plugins</groupId>
        <artifactId>maven-compiler-plugin</artifactId>
        <version>3.8.0</version>
        <configuration>
          <showDeprecation>true</showDeprecation>
          <showWarnings>true</showWarnings>
        </configuration>
      </plugin>
      <plugin>
        <groupId>org.apache.maven.plugins</groupId>
        <artifactId>maven-source-plugin</artifactId>
        <version>3.0.1</version>
        <executions>
          <execution>
            <id>attach-sources</id>
            <goals>
              <goal>jar</goal>
            </goals>
          </execution>
        </executions>
      </plugin>
      <plugin>
        <groupId>org.apache.maven.plugins</groupId>
        <artifactId>maven-javadoc-plugin</artifactId>
        <version>3.0.1</version>
        <configuration>
          <charset>UTF-8</charset>
          <docencoding>UTF-8</docencoding>
          <encoding>UTF-8</encoding>
          <top><![CDATA[
            <link rel="stylesheet" href="http://cdnjs.cloudflare.com/ajax/libs/highlight.js/9.9.0/styles/default.min.css">
            <script src="http://cdnjs.cloudflare.com/ajax/libs/highlight.js/9.9.0/highlight.min.js"></script>
            <script>hljs.initHighlightingOnLoad();</script>
          ]]></top>
          <bottom>
            <![CDATA[
                    <script>
                    if (typeof useModuleDirectories !== 'undefined') {
                      useModuleDirectories = false;
                    }
                    </script>
                ]]>
          </bottom>
          <!-- Required for Java 8u121 or later. See https://github.com/neo4j/neo4j-java-driver/pull/318  -->
          <additionalOptions>--allow-script-in-comments</additionalOptions>
          <sourceFileIncludes>
            <sourceFileInclude>org/neo4j/driver/**/*.java</sourceFileInclude>
          </sourceFileIncludes>
          <excludePackageNames>org.neo4j.driver.internal</excludePackageNames>
          <overview>${rootDir}/build/javadoc/overview.html</overview>
        </configuration>
        <executions>
          <execution>
            <id>attach-javadocs</id>
            <goals>
              <goal>jar</goal>
            </goals>
          </execution>
          <execution>
            <id>aggregate</id>
            <goals>
              <goal>aggregate</goal>
            </goals>
            <phase>site</phase>
          </execution>
        </executions>
      </plugin>
      <plugin>
        <groupId>org.apache.maven.plugins</groupId>
        <artifactId>maven-surefire-plugin</artifactId>
        <version>${surefire.and.failsafe.version}</version>
        <configuration>
          <argLine>${surefire.and.failsafe.argLine}</argLine>
          <trimStackTrace>false</trimStackTrace>
        </configuration>
      </plugin>
      <plugin>
        <groupId>org.apache.maven.plugins</groupId>
        <artifactId>maven-failsafe-plugin</artifactId>
        <version>${surefire.and.failsafe.version}</version>
        <executions>
          <!-- execution 1: execute all ITs that support parallel execution (regular single-instance tests)  -->
          <execution>
            <id>parallelizable-integration-tests</id>
            <goals>
              <goal>integration-test</goal>
              <goal>verify</goal>
            </goals>
            <configuration>
              <argLine>-Dfile.encoding=${project.build.sourceEncoding} -DtestJvmId=${surefire.forkNumber}</argLine>
              <trimStackTrace>false</trimStackTrace>
              <forkCount>${parallelizable.it.forkCount}</forkCount>
              <reuseForks>true</reuseForks>
              <groups>${parallelizable.it.tags}</groups>
            </configuration>
          </execution>

          <!-- execution 2: execute all ITs that do not support parallel execution (stub server tests, causal cluster tests)  -->
          <execution>
            <id>sequential-integration-tests</id>
            <goals>
              <goal>integration-test</goal>
              <goal>verify</goal>
            </goals>
            <configuration>
              <argLine>-Dfile.encoding=${project.build.sourceEncoding}</argLine>
              <trimStackTrace>false</trimStackTrace>
              <forkCount>1</forkCount>
              <reuseForks>true</reuseForks>
              <excludedGroups>${parallelizable.it.tags}</excludedGroups>
            </configuration>
          </execution>
        </executions>
      </plugin>
      <!-- Explicit deployment override for this artifact only. -->
      <plugin>
        <groupId>org.apache.maven.plugins</groupId>
        <artifactId>maven-deploy-plugin</artifactId>
        <inherited>false</inherited>
        <configuration>
          <skip>false</skip>
        </configuration>
      </plugin>
    </plugins>
  </build>
</project><|MERGE_RESOLUTION|>--- conflicted
+++ resolved
@@ -49,12 +49,8 @@
     <logback-classic.version>1.2.10</logback-classic.version>
     <jackson.version>2.13.1</jackson.version>
     <lombok.version>1.18.22</lombok.version>
-<<<<<<< HEAD
-    <svm.version>20.3.4</svm.version>
-    <micrometer.version>1.8.1</micrometer.version>
-=======
     <svm.version>21.3.1</svm.version>
->>>>>>> a68f5b83
+    <micrometer.version>1.8.2</micrometer.version>
     <!-- To be overwritten by child projects -->
     <moduleName />
   </properties>
