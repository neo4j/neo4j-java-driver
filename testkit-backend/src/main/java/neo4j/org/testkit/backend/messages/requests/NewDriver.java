/*
 * Copyright (c) "Neo4j"
 * Neo4j Sweden AB [http://neo4j.com]
 *
 * This file is part of Neo4j.
 *
 * Licensed under the Apache License, Version 2.0 (the "License");
 * you may not use this file except in compliance with the License.
 * You may obtain a copy of the License at
 *
 *     http://www.apache.org/licenses/LICENSE-2.0
 *
 * Unless required by applicable law or agreed to in writing, software
 * distributed under the License is distributed on an "AS IS" BASIS,
 * WITHOUT WARRANTIES OR CONDITIONS OF ANY KIND, either express or implied.
 * See the License for the specific language governing permissions and
 * limitations under the License.
 */
package neo4j.org.testkit.backend.messages.requests;

import lombok.Getter;
import lombok.RequiredArgsConstructor;
import lombok.Setter;
import neo4j.org.testkit.backend.TestkitState;
import neo4j.org.testkit.backend.messages.responses.BackendError;
import neo4j.org.testkit.backend.messages.responses.DomainNameResolutionRequired;
import neo4j.org.testkit.backend.messages.responses.Driver;
import neo4j.org.testkit.backend.messages.responses.DriverError;
import neo4j.org.testkit.backend.messages.responses.ResolverResolutionRequired;
import neo4j.org.testkit.backend.messages.responses.TestkitCallback;
import neo4j.org.testkit.backend.messages.responses.TestkitResponse;

import java.net.InetAddress;
import java.net.URI;
import java.net.UnknownHostException;
import java.util.LinkedHashSet;
import java.util.Optional;
import java.util.concurrent.CompletableFuture;
import java.util.concurrent.CompletionStage;
import java.util.concurrent.TimeUnit;
import java.util.stream.Collectors;

import org.neo4j.driver.AuthToken;
import org.neo4j.driver.AuthTokens;
import org.neo4j.driver.Config;
import org.neo4j.driver.internal.BoltServerAddress;
import org.neo4j.driver.internal.DefaultDomainNameResolver;
import org.neo4j.driver.internal.DomainNameResolver;
import org.neo4j.driver.internal.DriverFactory;
import org.neo4j.driver.internal.SecuritySettings;
import org.neo4j.driver.internal.cluster.RoutingSettings;
import org.neo4j.driver.internal.cluster.loadbalancing.LoadBalancer;
import org.neo4j.driver.internal.retry.RetrySettings;
import org.neo4j.driver.internal.security.SecurityPlan;
import org.neo4j.driver.net.ServerAddressResolver;

@Setter
@Getter
public class NewDriver implements TestkitRequest
{
<<<<<<< HEAD
=======
    private final CommandProcessor commandProcessor;

    public NewDriver( @JacksonInject( CommandProcessor.COMMAND_PROCESSOR_ID ) CommandProcessor commandProcessor )
    {
        this.commandProcessor = commandProcessor;
    }

>>>>>>> 5a13f864
    private NewDriverBody data;

    @Override
    public TestkitResponse process( TestkitState testkitState )
    {
        String id = testkitState.newId();

        AuthToken authToken;
        switch ( data.getAuthorizationToken().getTokens().get( "scheme" ) )
        {
        case "basic":
            authToken = AuthTokens.basic( data.authorizationToken.getTokens().get( "principal" ),
                                          data.authorizationToken.getTokens().get( "credentials" ),
                                          data.authorizationToken.getTokens().get( "realm" ) );
            break;
        default:
            return BackendError.builder()
                               .data( BackendError
                                              .BackendErrorBody.builder()
                                                               .msg( "Auth scheme " + data.authorizationToken.getTokens().get( "scheme" ) +
                                                                     "not implemented" )
                                                               .build() )
                               .build();
        }

        Config.ConfigBuilder configBuilder = Config.builder();
        if ( data.isResolverRegistered() )
        {
            configBuilder.withResolver( callbackResolver( testkitState ) );
        }
        DomainNameResolver domainNameResolver = DefaultDomainNameResolver.getInstance();
        if ( data.isDomainNameResolverRegistered() )
        {
            domainNameResolver = callbackDomainNameResolver( testkitState );
        }
        Optional.ofNullable( data.userAgent ).ifPresent( configBuilder::withUserAgent );
        Optional.ofNullable( data.connectionTimeoutMs ).ifPresent( timeout -> configBuilder.withConnectionTimeout( timeout, TimeUnit.MILLISECONDS ) );
        Optional.ofNullable( data.fetchSize ).ifPresent( configBuilder::withFetchSize );
        RetrySettings retrySettings = Optional.ofNullable( data.maxTxRetryTimeMs )
                                              .map( RetrySettings::new )
                                              .orElse( RetrySettings.DEFAULT );
        org.neo4j.driver.Driver driver;
        try
        {
            driver = driver( URI.create( data.uri ), authToken, configBuilder.build(), retrySettings, domainNameResolver, testkitState, id );
        }
        catch ( RuntimeException e )
        {
            return handleExceptionAsErrorResponse( testkitState, e ).orElseThrow( () -> e );
        }
        testkitState.getDrivers().putIfAbsent( id, driver );
        return Driver.builder().data( Driver.DriverBody.builder().id( id ).build() ).build();
    }

    @Override
    public CompletionStage<TestkitResponse> processAsync( TestkitState testkitState )
    {
        return CompletableFuture.completedFuture( process( testkitState ) );
    }

    private ServerAddressResolver callbackResolver( TestkitState testkitState )
    {
        return address ->
        {
            String callbackId = testkitState.newId();
            ResolverResolutionRequired.ResolverResolutionRequiredBody body =
                    ResolverResolutionRequired.ResolverResolutionRequiredBody.builder()
                                                                             .id( callbackId )
                                                                             .address( String.format( "%s:%d", address.host(), address.port() ) )
                                                                             .build();
            ResolverResolutionRequired response =
                    ResolverResolutionRequired.builder()
                                              .data( body )
                                              .build();
            CompletionStage<TestkitCallbackResult> c = dispatchTestkitCallback( testkitState, response );
            ResolverResolutionCompleted resolutionCompleted;
            try
            {
                resolutionCompleted = (ResolverResolutionCompleted) c.toCompletableFuture().get();
            }
            catch ( Exception e )
            {
                throw new RuntimeException( e );
            }
            return resolutionCompleted.getData().getAddresses()
                                      .stream()
                                      .map( BoltServerAddress::new )
                                      .collect( Collectors.toCollection( LinkedHashSet::new ) );
        };
    }

    private DomainNameResolver callbackDomainNameResolver( TestkitState testkitState )
    {
        return address ->
        {
            String callbackId = testkitState.newId();
            DomainNameResolutionRequired.DomainNameResolutionRequiredBody body =
                    DomainNameResolutionRequired.DomainNameResolutionRequiredBody.builder()
                                                                                 .id( callbackId )
                                                                                 .name( address )
                                                                                 .build();
            DomainNameResolutionRequired callback =
                    DomainNameResolutionRequired.builder()
                                                .data( body )
                                                .build();

            CompletionStage<TestkitCallbackResult> callbackStage = dispatchTestkitCallback( testkitState, callback );
            DomainNameResolutionCompleted resolutionCompleted;
            try
            {
                resolutionCompleted = (DomainNameResolutionCompleted) callbackStage.toCompletableFuture().get();
            }
            catch ( Exception e )
            {
                throw new RuntimeException( "Unexpected failure during Testkit callback", e );
            }

            return resolutionCompleted.getData().getAddresses()
                                      .stream()
                                      .map(
                                              addr ->
                                              {
                                                  try
                                                  {
                                                      return InetAddress.getByName( addr );
                                                  }
                                                  catch ( UnknownHostException e )
                                                  {
                                                      throw new RuntimeException( e );
                                                  }
                                              } )
                                      .toArray( InetAddress[]::new );
        };
    }

    private CompletionStage<TestkitCallbackResult> dispatchTestkitCallback( TestkitState testkitState, TestkitCallback response )
    {
        CompletableFuture<TestkitCallbackResult> future = new CompletableFuture<>();
        testkitState.getCallbackIdToFuture().put( response.getCallbackId(), future );
        testkitState.getResponseWriter().accept( response );
        return future;
    }

    private org.neo4j.driver.Driver driver( URI uri, AuthToken authToken, Config config, RetrySettings retrySettings, DomainNameResolver domainNameResolver,
                                            TestkitState testkitState,
                                            String driverId )
    {
        RoutingSettings routingSettings = RoutingSettings.DEFAULT;
        SecuritySettings.SecuritySettingsBuilder securitySettingsBuilder = new SecuritySettings.SecuritySettingsBuilder();
        SecuritySettings securitySettings = securitySettingsBuilder.build();
        SecurityPlan securityPlan = securitySettings.createSecurityPlan( uri.getScheme() );
        return new DriverFactoryWithDomainNameResolver( domainNameResolver, testkitState, driverId )
                .newInstance( uri, authToken, routingSettings, retrySettings, config, securityPlan );
    }

    private Optional<TestkitResponse> handleExceptionAsErrorResponse( TestkitState testkitState, RuntimeException e )
    {
        Optional<TestkitResponse> response = Optional.empty();
        if ( e instanceof IllegalArgumentException && e.getMessage().startsWith( DriverFactory.NO_ROUTING_CONTEXT_ERROR_MESSAGE ) )
        {
            String id = testkitState.newId();
            String errorType = e.getClass().getName();
            response = Optional.of(
                    DriverError.builder().data( DriverError.DriverErrorBody.builder().id( id ).errorType( errorType ).build() ).build()
            );
        }
        return response;
    }

    @Setter
    @Getter
    public static class NewDriverBody
    {
        private String uri;
        private AuthorizationToken authorizationToken;
        private String userAgent;
        private boolean resolverRegistered;
        private boolean domainNameResolverRegistered;
        private Long connectionTimeoutMs;
        private Integer fetchSize;
        private Long maxTxRetryTimeMs;
    }

    @RequiredArgsConstructor
    private static class DriverFactoryWithDomainNameResolver extends DriverFactory
    {
        private final DomainNameResolver domainNameResolver;
        private final TestkitState testkitState;
        private final String driverId;

        @Override
        protected DomainNameResolver getDomainNameResolver()
        {
            return domainNameResolver;
        }

        @Override
        protected void handleNewLoadBalancer( LoadBalancer loadBalancer )
        {
            testkitState.getRoutingTableRegistry().put( driverId, loadBalancer.getRoutingTableRegistry() );
        }
    }
}<|MERGE_RESOLUTION|>--- conflicted
+++ resolved
@@ -58,16 +58,6 @@
 @Getter
 public class NewDriver implements TestkitRequest
 {
-<<<<<<< HEAD
-=======
-    private final CommandProcessor commandProcessor;
-
-    public NewDriver( @JacksonInject( CommandProcessor.COMMAND_PROCESSOR_ID ) CommandProcessor commandProcessor )
-    {
-        this.commandProcessor = commandProcessor;
-    }
-
->>>>>>> 5a13f864
     private NewDriverBody data;
 
     @Override
